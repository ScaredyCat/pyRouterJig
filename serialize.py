--- conflicted
+++ resolved
@@ -21,17 +21,10 @@
 '''
 Contains serialization capability
 '''
-<<<<<<< HEAD
 
-from io import BytesIO
-=======
-from __future__ import print_function
->>>>>>> 2e3e4e9b
 import binascii
 import pickle
 from io import BytesIO
-
-from future.utils import lrange
 import router
 import utils
 import spacing
@@ -109,11 +102,7 @@
     # form the boards
     nb = u.load()
     boards = []
-<<<<<<< HEAD
-    for i in range(nb):
-=======
-    for _ in lrange(nb):
->>>>>>> 2e3e4e9b
+    for _ in range(nb):
         boards.append(router.Board(bit, 10))  # dummy width argument, for now
     for b in boards:
         b.width = u.load()
