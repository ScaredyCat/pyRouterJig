###########################################################################
#
# Copyright 2015-2018 Robert B. Lowrie (http://github.com/lowrie)
#
# This file is part of pyRouterJig.
#
# pyRouterJig is free software: you can redistribute it and/or modify it under
# the terms of the GNU General Public License as published by the Free Software
# Foundation, either version 3 of the License, or (at your option) any later
# version.
#
# pyRouterJig is distributed in the hope that it will be useful, but WITHOUT ANY
# WARRANTY; without even the implied warranty of MERCHANTABILITY or FITNESS FOR
# A PARTICULAR PURPOSE.  See the GNU General Public License for more details.
#
# You should have received a copy of the GNU General Public License along with
# pyRouterJig; see the file LICENSE. If not, see <http://www.gnu.org/licenses/>.
#
###########################################################################

'''
Contains the router, board, template and their geometry properties.
'''
<<<<<<< HEAD
=======
from __future__ import division
from __future__ import print_function
>>>>>>> 2e3e4e9b

from decimal import Decimal as D
from decimal import ROUND_HALF_DOWN
import math
<<<<<<< HEAD
import utils
=======
from decimal import Decimal, ROUND_HALF_DOWN

from future.utils import lrange
>>>>>>> 2e3e4e9b

import utils


class Router_Exception(Exception):
    '''
    Exception handler for all routerJig
    '''
    def __init__(self, msg):
        Exception.__init__(self, msg)
        self.msg = msg

    def __str__(self):
        return self.msg

class Incra_Template(object):
    '''
    Contains properties of an incra template

    Attributes:

    height: Dimension in y-coordinate
    margin: Dimension in x-coordinate placed on each end of template
    length: total length of template
    '''
    def __init__(self, units, boards, margin=None, length=None):
        # incra uses 1/2" high templates
        self.height = units.inches_to_increments(0.5)
        self.transl = units.transl
        if margin is None:
            self.margin = units.inches_to_increments(1.0)
        else:
            self.margin = margin
        if length is None:
            self.length = boards[0].width + 2 * self.margin
        else:
            self.length = length

class Router_Bit(object):
    '''
    Stores properties of dovetail and straight router bits.

    Input attributes (after creation, use setter functions to set these)

    angle: (float) measured from y-axis, in degrees, following dovetail bit
           standard. Zero for straight bit.

    width: (integer) max cutting width.  This is the bottom of a dovetail bit.
           For now, this must be an even number.

    depth: (float) cutting depth. Equals board thickness for through dovetails
           and box joints.

    Computed attributes:

    offset: (float) x-dimension between max-width point and point at board's
            surface.  Zero for angle=0.

    neck: width of bit at board surface.

    midline: disstance between cuts in incremental units

    depth_0: optimal depth with perfect fit

    width_f: perfect width with no rounding

    gap: the calculated disstance to perfect fit value

    halfwidth: half of width
    '''
    def __init__(self, units, width, depth, angle=0, bit_gentle=33.):
        self.units = units
        self.transl = units.transl
        self.width = width
        self.depth = depth
        self.angle = angle
        self.bit_gentle = D(bit_gentle)

        self.midline = D('0')
        self.depth_0 = D('0')
        self.width_f = D(repr(width))
        self.overhang = (self.width_f - self.midline) / 2
        self.gap = D('0')

        self.reinit()

    def set_gentle_from_string(self, s):
        '''
        Sets the width from the string s, following requirements from units.string_to_increments().
        '''
        msg = self.transl.tr('Unable to set gentle to: {}<p>'\
              'Set to a positive value from 1 to 100%, such as: {}').format(s, 33.3)
        try:
            bit_gentle = self.units.string_to_float(s)
            if bit_gentle < 1 or bit_gentle > 100:
                raise()
        except:
            raise Router_Exception(msg)

        self.bit_gentle = D(s)
        self.reinit()

    def set_width_from_string(self, s):
        '''
        Sets the width from the string s, following requirements from units.string_to_increments().
        '''
        if self.units.metric:
            val = '6'
        else:
            val = '1/2'
        msg = self.transl.tr('Unable to set Bit Width to: {}<p>'\
              'Set to a positive value, such as: {}').format(s, val)
        try:
            if self.units.metric:
                width = self.units.string_to_float(s)
                if width <= 1:
                    width *= self.units.mm_per_inch
            else:
                width = self.units.string_to_increments(s)
        except:
            raise Router_Exception(msg)
        if width <= 0:
            raise Router_Exception(msg)

        halfwidth = width // 2
        if (2 * halfwidth != width or math.floor(width) != width) and self.angle == 0:
            msg += self.transl.tr('<p>Stright Bit Width must be an even number of increments.<p>'\
                   'The increment size is: {}<p>'\
                   '').format(self.units.increments_to_string(1, True))
            raise Router_Exception(msg)

        self.width = width
        self.reinit()

    def set_depth_from_string(self, s):
        '''
        Sets the depth from the string s, following requirements from units.string_to_increments().
        '''
        if self.units.metric:
            val = '5'
        else:
            val = '3/4'
        msg = self.transl.tr('Unable to set Bit Depth to: {}<p>'\
              'Set to a positive value, such as: {}').format(s, val)
        try:
            depth = self.units.string_to_increments(s, False)
        except:
            raise Router_Exception(msg)
        if depth <= 0:
            raise Router_Exception(msg)
        self.depth = depth
        self.reinit()

    def set_angle_from_string(self, s):
        '''
        Sets the angle from the string s, where s represents a floating point number or fractional number.
        '''
        msg = self.transl.tr('Unable to set Bit Angle to: {}<p>'\
              'Set to zero or a positive value, such as 7.5 or "7 1/2"').format(s)
        try:
            angle = self.units.string_to_float(s)
            if angle == 0 and math.floor(self.width_f) != self.width_f:
                msg = self.transl.tr('Unable to set Bit Angle to: 0<p>' \
                      'Change Bit Width to odd value first <p>'\
                      'than drop angle to 0 to get stright bit')
                raise()
        except:
            raise Router_Exception(msg)
        if angle < 0:
            raise Router_Exception(msg)
        self.angle = angle
        self.reinit()

    def reinit(self):
        '''
        Reinitializes internal attributes that are dependent on width
        and angle.
        '''
        self.midline = D(repr(self.width))
        self.depth_0 = D(repr(self.depth))
        self.width_f = D(repr(self.width))
        self.gap = D('0')

        if self.angle > 0:
            tan = D(math.tan(self.angle * math.pi / 180))
            offset = D(self.depth) * tan
            self.midline = self.width_f - offset
            midline = self.midline.to_integral_value(rounding=ROUND_HALF_DOWN)
            self.gap = D(self.midline) - midline
            self.midline = midline
            self.depth_0 = (self.width_f - self.midline) / tan

        self.overhang = (self.width_f - self.midline) / 2


class My_Rectangle(object):
    '''
    Stores a rectangle geometry
    '''
    def __init__(self, xOrg, yOrg, width, height):
        '''
        (xOrg, yOrg): Bottom-left coordinate (origin)
        width: Extent in s
        height: Extent in y
        '''
        self.set_origin(xOrg, yOrg)
        self.width = width
        self.height = height

    def xMid(self):
        '''Returns the x-coordinate of the midpoint.'''
        return self.xOrg + self.width // 2

    def yMid(self):
        '''Returns the y-coordinate of the midpoint.'''
        return self.yOrg + self.height // 2

    def xL(self):
        '''Returns the left (min) x-coordindate'''
        return self.xOrg

    def xR(self):
        '''Returns the right (max) x-coordindate'''
        return self.xOrg + self.width

    def yB(self):
        '''Returns the bottom (min) y-coordindate'''
        return self.yOrg

    def yT(self):
        '''Returns the top (max) y-coordindate'''
        return self.yOrg + self.height

    def set_origin(self, xOrg, yOrg):
        '''Sets the origin to xs, ys'''
        self.xOrg = xOrg
        self.yOrg = yOrg


class Board(My_Rectangle):
    '''
    Board of wood description.

    Attributes:
    units: Units object
    width: Dimension of routed edge (along x-axis)
    height: Dimension perpendicular to routed edge (along y-axis)
    thickness: Dimension into paper or screen (not used yet)
    wood: Wood image used for fill
    active: If true, this board is active

    Dimensions are in increment units.
    '''
    def __init__(self, bit, width, thickness=32):
        My_Rectangle.__init__(self, 0, 0, width, 32)
        self.units = bit.units
        self.thickness = thickness
        self.wood = None
        self.active = True
        self.dheight = 0
        self.set_height(bit)
        self.bottom_cuts = None
        self.top_cuts = None
        self.transl = bit.units.transl

    def set_wood(self, wood):
        '''Sets attribute wood'''
        self.wood = wood

    def set_active(self, active=True):
        '''Sets attribute active'''
        self.active = active

    def set_width_from_string(self, s):
        '''
        Sets the width from the string s, following requirements from units.string_to_increments().
        '''
        if self.units.metric:
            val = '42' # recomend to use the answer for all questions
            maxw = 1000 # set limit to with 1 meter
        else:
            val = '7 1/2'
            maxw = 32 * 48 # set 4 feet limitation to with

        msg = self.transl.tr('Unable to set Board Width to: {}<p>'\
              'Set to a postive value less then 4 feet (1 meter) , such as: {}').format(s, val)
        try:
            width = self.units.string_to_increments(s)
        except:
            raise Router_Exception(msg)
        if width <= 0 or width > maxw:
            raise Router_Exception(msg)
        self.width = width

    def set_height(self, bit, dheight=None):
        '''
        Sets the height from the router bit depth of cut
        '''
        if dheight is None:
            if self.dheight > 0:
                h = self.dheight
            else:
                h = utils.my_round(0.5 * bit.depth)
        else:
            self.dheight = dheight
            h = dheight
        self.height = bit.depth + h

    def set_height_from_string(self, bit, s):
        '''
        Sets the height from the string s, following requirements from units.string_to_increments().
        This sets the attribute dheight, which is the increment above the bit depth.
        '''
        # TODO: This is called "thickness" because we set this only for
        # double* boards, for which we call this the thickness.
        if self.units.metric:
            val = '4'
        else:
            val = '1/8'
        msg = self.transl.tr('Unable to set board Thickness to: {}<p>'\
              'Set to a postive value, such as: {}').format(s, val)
        try:
            t = self.units.string_to_increments(s)
        except:
            raise Router_Exception(msg)
        if t <= 0:
            raise Router_Exception(msg)
        self.set_height(bit, t)

    def set_bottom_cuts(self, cuts, bit):
        '''Sets the bottom cuts for the board'''
        for c in cuts:
            c.make_router_passes(bit, self)
        self.bottom_cuts = cuts

    def set_top_cuts(self, cuts, bit):
        '''Sets the top cuts for the board'''
        for c in cuts:
            c.make_router_passes(bit, self)
        self.top_cuts = cuts

    def _do_cuts(self, bit, cuts, y_nocut, y_cut):
        '''Creates the perimeter coordinates for the given cuts'''
        x = []
        y = []
        halfgap = bit.gap / 2
        overhang = 2 * bit.overhang

        if cuts[0].xmin > 0:
            x = [D(self.xL())]
            y = [D(y_nocut)]
        # loop through the cuts and add them to the perimeter
        for c in cuts:
            if c.xmin > 0:
                # on the surface, start of cut
                x.append(c.xmin + x[0] + overhang - halfgap)
                y.append(D(y_nocut))
            # at the cut depth, start of cut
            x.append(c.xmin + self.xL() - halfgap)
            y.append(D(y_cut))
            # at the cut depth, end of cut
            x.append(c.xmax + self.xL() + halfgap)
            y.append(D(y_cut))
            if c.xmax < self.width:
                # at the surface, end of cut
                x.append(c.xmax + self.xL() - overhang + halfgap)
                y.append(D(y_nocut))
        # add the last point on the top and bottom, at the right edge,
        # accounting for whether the last cut includes this edge or not.
        if cuts[-1].xmax < self.width:
            x.append(self.xL() + self.width)
            y.append(D(y_nocut))
        return (x, y)

    def do_all_cuts(self, bit):
        '''
        Returns (xtop, ytop, xbottom, ybottom), which are the coordinates of the top and
        bottom cuts, ordered left to right.  If the edge has no cuts, just the endpoints
        of the board are returned.
        '''
        # Do the top edge
        y_nocut = self.yT()  # y-location of uncut edge
        if self.top_cuts is None:
            xtop = [self.xL(), self.xR()]
            ytop = [y_nocut, y_nocut]
        else:
            y_cut = y_nocut - bit.depth   # y-location of routed edge
            (xtop, ytop) = self._do_cuts(bit, self.top_cuts, y_nocut, y_cut)
        # Do the bottom edge
        y_nocut = self.yB()  # y-location of uncut edge
        if self.bottom_cuts is None:
            xb = [self.xL(), self.xR()]
            yb = [y_nocut, y_nocut]
        else:
            y_cut = y_nocut + bit.depth   # y-location of routed edge
            (xb, yb) = self._do_cuts(bit, self.bottom_cuts, y_nocut, y_cut)
        return (xtop, ytop, xb, yb)

    def perimeter(self, bit):
        '''
        Compute the perimeter coordinates of the board.

        bit: A Router_Bit object.

        Returns (x, y) coordinates of perimeter, ordred clockwise around
        perimeter.
        '''
        (x, y, xb, yb) = self.do_all_cuts(bit)
        # merge the top and bottom
        xb.reverse()
        yb.reverse()
        x.extend(xb)
        y.extend(yb)
        # close the polygon by adding the first point
        x.append(x[0])
        y.append(y[0])
        return (x, y)

    def triangulate(self, bit):
        '''
        Compute the triangulation of the board.

        bit: A Router_Bit object.

        Returns (x, y, t), where

        x, y = lists of vertex coordinates, ordered clockwise around perimeter
        t = list of triangle indices in x, y

        Note that perimeter() returns a smaller list of (x, y), but more
        coordinates are needed to create a good triangulation.
        '''
        t = []
        y_top = self.yT()
        y_bot = self.yB()
        v = 0
        if self.top_cuts is None:  # has only bottom cuts
            y_cut = y_bot + bit.depth  # y-location of routed edge
            cuts = self.bottom_cuts
            (xc, yc) = self._do_cuts(bit, cuts, y_bot, y_cut)
            nintervals = 2 * len(cuts) - 1
            incut = True
            if cuts[0].xmin > 0:
                nintervals += 1
                incut = False
                xc.insert(0, xc[0])
                yc.insert(0, y_cut)
            if cuts[-1].xmax < self.width:
                nintervals += 1
                xc.append(self.width)
                yc.append(y_cut)
            ntop = nintervals + 1
            ntotal = ntop + len(xc)
            v = [[self.xL(), y_top]] * ntotal
            v[0] = [xc[0], yc[0]]
            v[1] = [xc[1], yc[1]]
            ic = 0
            ibot = 2
            itop = ntotal - 2
<<<<<<< HEAD
            for i in range(nintervals):
=======
            for _ in lrange(nintervals):
>>>>>>> 2e3e4e9b
                v[ibot] = [xc[ibot], yc[ibot]]
                if ibot < len(xc) - 1:
                    v[ibot + 1] = [xc[ibot + 1], yc[ibot + 1]]
                if incut:
                    v[itop] = [cuts[ic].xmax + self.xL(), y_top]
                    ic += 1
                    t.append([ibot - 1, ibot, itop])
                    t.append([ibot - 1, itop, itop + 1])
                else:
                    if ic < len(cuts):
                        v[itop] = [cuts[ic].xmin + self.xL(), y_top]
                    else:
                        v[itop] = [self.xR(), y_top]
                    t.append([ibot - 1, ibot, ibot + 1])
                    t.append([ibot - 1, ibot + 1, ibot - 2])
                    t.append([ibot - 2, ibot + 1, itop])
                    t.append([ibot - 2, itop, itop + 1])
                incut = (not incut)
                ibot += 2
                itop -= 1
        elif self.bottom_cuts is None:  # has only top cuts
            y_cut = y_top - bit.depth  # y-location of routed edge
            cuts = self.top_cuts
            (xc, yc) = self._do_cuts(bit, cuts, y_top, y_cut)
            nintervals = 2 * len(cuts) - 1
            incut = True
            if cuts[0].xmin > 0:
                nintervals += 1
                incut = False
                xc.insert(0, xc[0])
                yc.insert(0, y_cut)
            if cuts[-1].xmax < self.width:
                nintervals += 1
                xc.append(self.width)
                yc.append(y_cut)
            nbot = nintervals + 1
            ntotal = nbot + len(xc)
            v = [[self.xL(), y_bot]] * ntotal
            v[0] = [xc[0], yc[0]]
            v[1] = [xc[1], yc[1]]
            ic = 0
            ibot = ntotal - 2
            itop = 2
<<<<<<< HEAD
            for i in range(nintervals):
=======
            for _ in lrange(nintervals):
>>>>>>> 2e3e4e9b
                v[itop] = [xc[itop], yc[itop]]
                if itop < len(xc) - 1:
                    v[itop + 1] = [xc[itop + 1], yc[itop + 1]]
                if incut:
                    v[ibot] = [cuts[ic].xmax + self.xL(), y_bot]
                    ic += 1
                    t.append([itop - 1, itop, ibot + 1])
                    t.append([itop, ibot, ibot + 1])
                else:
                    if ic < len(cuts):
                        v[ibot] = [cuts[ic].xmin + self.xL(), y_bot]
                    else:
                        v[ibot] = [self.xR(), y_bot]
                    t.append([itop - 2, itop + 1, itop])
                    t.append([itop - 2, itop, itop - 1])
                    t.append([itop + 1, itop - 2, ibot + 1])
                    t.append([itop + 1, ibot + 1, ibot])
                incut = (not incut)
                itop += 2
                ibot -= 1
        return (v, t)


class Cut(object):
    '''
    Cut description.
    The cut values in Decimals to simplify rounding

    Attributes:

    xmin: min x-location of cut.
    xmax: max x-location of cut.
    passes: Array of router passes to make the cut, indicating the center of the bit
    midPass: The particle pass in passes that is centered (within an increment)
             on the cut
    '''
    def __init__(self, xmin, xmax):
        self.xmin = D(xmin)
        self.xmax = D(xmax)
        self.passes = []
        # Presission value is about 1/64 inch (the exact 1/64 = 0.0156 so we fine for bouth mesument systems)
        self.precision = D('0.01')

    def validate(self, bit, board):
        '''
        Checks whether the attributes of the cut are valid.
        '''
        if self.xmin >= self.xmax:
            raise Router_Exception(bit.transl.tr('cut xmin = %f, xmax = %f: '
                                                 'Must have xmax > xmin!') % (self.xmin, self.xmax))
        if self.xmin < 0:
            raise Router_Exception(bit.transl.tr('cut xmin = %f, xmax = %f: '
                                                 'Must have xmin >=0!') % (self.xmin, self.xmax))
        if self.xmax > board.width:
            raise Router_Exception(bit.transl.tr('cut xmin = %f, xmax = %f:'
                                                 ' Must have xmax < board width (%d)!')
                                   % (self.xmin, self.xmax, board.width))
        if (bit.width_f - (self.xmax - self.xmin)) > self.precision and self.xmin > 0 and self.xmax < board.width:
            raise Router_Exception(bit.transl.tr('cut xmin = %f, xmax = %f ): '
                                                 'Bit width (%f) delta too large for this cut!')
                                   % (self.xmin, self.xmax, bit.width_f))

    def make_router_passes(self, bit, board):
        '''Computes passes for the given bit.
        The logic below assumes bit.width is even for stright bits only
        Here we made board cuts to avoid chips according to the following rules
        1 - avoid full cuts as mach as possible
        2 - expanding cuts shell take about quarter of bit width from left side
        3 - multi-passed corner right cuts
        4 - corner right cut as is (it is most risky cut but we can't optimize it on Incra)
        '''

        self.validate(bit, board)

        cutpass = int((bit.width_f * bit.bit_gentle) / 100)
        halfwidth = bit.width_f / 2

        # alternate between the left and right sides of the overall cut to make the passes
        remainder = self.xmax - self.xmin
        p0 = self.xmax

        if self.xmax == board.width and remainder > halfwidth:
            p0 = self.xmax + halfwidth - cutpass
        else:
            p0 = utils.math_round(self.xmax - halfwidth)  # right size cut

        p1 = utils.math_round(self.xmin + halfwidth)  # left size cut

        self.passes = []

        if self.xmax <= board.width and (self.xmin - (p0 - halfwidth) < self.precision or self.xmin == 0):
            self.passes.append(int(p0))

        while remainder > 0:
            remainder = p0 - p1

            if p0 != p1 and ((p1 + halfwidth) - self.xmax < self.precision or self.xmax == board.width):
                p1 = int(p1)
                self.passes.append(int(p1))

            if remainder <= (bit.width_f * 2) // 3:
                p1 = p0 - remainder // 2
            else:
                p1 += cutpass

            if remainder < (bit.width_f * 4) // 5:
                remainder = 0

        # Sort the passes
        self.passes = sorted(self.passes)
        # Error checking:
        for p in self.passes:
            if (self.xmin > 0 and (self.xmin - (p - halfwidth)) > self.precision) or \
               (self.xmax < board.width and ((p + halfwidth) - self.xmax) > self.precision):
                raise Router_Exception(bit.units.transl.tr('cut xmin = %f, xmax = %f, pass = %f: '
                                                           'Bit width (%f) too large for this cut!')
                                       % (self.xmin, self.xmax, p, bit.width_f))


def adjoining_cuts(cuts, bit, board):
    '''
    Given the cuts on an edge, computes the cuts on the adjoining edge.

    cuts: An array of Cut objects
    bit: A Router_Bit object
    board: A Board object

    Returns an array of Cut objects
    '''
<<<<<<< HEAD
    q_prec =D('0.0001')
=======
    q_prec = Decimal('0.0001')
>>>>>>> 2e3e4e9b
    nc = len(cuts)
    offset = bit.width_f-bit.midline
    adjCuts = []

    # if the left-most input cut does not include the left edge, add an
    # adjoining cut that includes the left edge
    if cuts[0].xmin > 0:
        left = 0
        right = cuts[0].xmin + offset - board.dheight
        if right - left >= board.dheight:
            adjCuts.append(Cut(left, right.quantize(q_prec)))

    # loop through the input cuts and form an adjoining cut, formed
    # by looking where the previous cut ended and the current cut starts
    for i in range(1, nc):
        left = cuts[i-1].xmax - offset + board.dheight
        right = cuts[i].xmin + offset - board.dheight
        adjCuts.append(Cut(max(0, left), min(board.width, right)))

    # if the right-most input cut does not include the right edge, add an
    # adjoining cut that includes this edge
    if cuts[-1].xmax < board.width:
        left = cuts[-1].xmax - offset + board.dheight

        right = D(board.width)

        if right - left >= board.dheight:
            adjCuts.append(Cut(max(0, left), min(board.width, right)))

    # print('adjoining_cuts cuts:')
    # dump_cuts(adjCuts)
    return adjCuts


def caul_cuts(cuts, bit, board, trim):
    '''
    Given the cuts on an edge, computes the cuts need to make a caul clamp.

    cuts: An array of Cut objects
    bit: A Router_Bit object
    board: A Board object
    trim: Amount to add to each side of cut (or "trim" from each side of finger)

    Returns an array of Cut objects
    '''
    new_cuts = []
    for c in cuts:
        xmin = max(0, c.xmin - trim)
        xmax = min(board.width, c.xmax + trim)
        cut = Cut(xmin, xmax)
        cut.make_router_passes(bit, board)
        new_cuts.append(cut)
    return new_cuts


def cut_boards(boards, bit, spacing):
    '''
    Determines the cuts for each board for the given bit and spacing
    '''
    # determine all the cuts from the A-cuts (index 0) on the top board.
    last = spacing.cuts
    boards[0].set_bottom_cuts(last, bit)

    if boards[3].active:
        # double-double case
        top = adjoining_cuts(last, bit, boards[0])
        boards[3].set_top_cuts(top, bit)
        last = adjoining_cuts(top, bit, boards[3])
        boards[3].set_bottom_cuts(last, bit)
    if boards[2].active:
        # double and double-double
        top = adjoining_cuts(last, bit, boards[0])
        boards[2].set_top_cuts(top, bit)
        last = adjoining_cuts(top, bit, boards[2])
        boards[2].set_bottom_cuts(last, bit)

    # make the top cuts on the bottom board
    top = adjoining_cuts(last, bit, boards[1])
    boards[1].set_top_cuts(top, bit)


class Joint_Geometry(object):
    '''
    Computes and stores all of the geometry attributes of the joint.
    '''
    def __init__(self, template, boards, bit, spacing, margins, config):
        if config.debug:
            print('construct Joint_Geometry')
        self.template = template
        self.boards = boards
        self.bit = bit
        self.spacing = spacing
        self.margins = margins

        cut_boards(boards, bit, spacing)

        board_sep = margins.sep
        if config.show_fit:
            board_sep = -bit.depth

        # Create the corners of the template
        self.rect_T = My_Rectangle(margins.left, margins.bottom,
                                   template.length, template.height)

        # The sub-rectangle in the template of the board's width
        # (no template margins)
        self.board_T = My_Rectangle(self.rect_T.xL() + template.margin, self.rect_T.yB(),
                                    boards[0].width, template.height)
        x = self.board_T.xL()
        y = self.rect_T.yT() + margins.sep

        # Set bottom board origin
        self.boards[1].set_origin(x, y)
        y = self.boards[1].yT() + board_sep

        # Set double and double-double origins
        if self.boards[2].active:
            self.boards[2].set_origin(x, y)
            y = self.boards[2].yT() + board_sep
            if self.boards[3].active:
                self.boards[3].set_origin(x, y)
                y = self.boards[3].yT() + board_sep

        # Set top board origin
        self.boards[0].set_origin(x, y)
        y = self.boards[0].yT() + margins.sep

        # Template stuff for double-double cases
        if self.boards[3].active:
            self.rect_TDD = My_Rectangle(margins.left, y,
                                         template.length, template.height)
            self.board_TDD = My_Rectangle(self.rect_TDD.xL() + template.margin, y,
                                          boards[0].width, template.height)
            y = self.board_TDD.yT() + margins.sep
        else:
            self.rect_TDD = None
            self.board_TDD = None

        # Caul template
        if config.show_caul:
            caul_trim = max(1, bit.units.abstract_to_increments(config.caul_trim))
            self.rect_caul = My_Rectangle(margins.left, y,
                                          template.length, template.height)
            self.board_caul = My_Rectangle(self.rect_caul.xL() + template.margin, y,
                                           boards[0].width, template.height)
            self.caul_top = caul_cuts(self.boards[0].bottom_cuts, bit, boards[0], caul_trim)
            self.caul_bottom = caul_cuts(self.boards[1].top_cuts, bit, boards[1], caul_trim)
        else:
            self.rect_caul = None
            self.board_caul = None
            self.caul_top = None
            self.caul_bottom = None

        self.compute_fit()

    def compute_fit(self):
        '''
        Sets the maximum gap and overlap over all joints.
        '''
        # The gap is same around allof joints:
        self.max_gap = 0
        self.max_overlap = 0

        if self.bit.gap > 0:
            self.max_gap = self.bit.gap
        else:
            self.max_overlap = -self.bit.gap


def create_title(boards, bit, spacing):
    '''
    Returns a title that describes the joint
    '''
    units = bit.units
    title = spacing.description
    title += units.transl.tr('\nBoard width: ')
    title += units.increments_to_string(boards[0].width, True)
    if boards[2].active:
        title += units.transl.tr('   Double Thickness: ')
        title += units.increments_to_string(boards[2].dheight, True)
        if boards[3].active:
            title += ', '
            title += units.increments_to_string(boards[2].dheight, True)
    title += units.transl.tr('    Bit: ')
    if bit.angle > 0:
        title += units.transl.tr('%.1f\xB0 dovetail') % bit.angle
    else:
        title += units.transl.tr('straight')
    title += units.transl.tr(', width: ')
    title += units.increments_to_string(bit.width, True)
    title += units.transl.tr(', depth: ')
    title += units.increments_to_string(bit.depth, True)

    if units.metric:
        quant = D('0.05') # metric measurment limit
        gap = bit.gap.quantize(units.quant)
    else:
        quant = D(1/64).quantize(units.quant) # english scale measurmentlimit 1/64 more than enough
        gap = D(units.increments_to_inches(bit.gap)).quantize(units.quant)

<<<<<<< HEAD
    if bit.angle > 0 and \
            ( abs(gap) > quant or gap > spacing.config.warn_gap or gap < (-1 * spacing.config.warn_overlap) ):
=======
    if bit.angle > 0 and\
            (abs(gap) > quant or\
             gap > spacing.config.warn_gap or\
             gap < (-1 * spacing.config.warn_overlap)):
>>>>>>> 2e3e4e9b
        title += units.transl.tr('\x7c%s') % gap
        title += units.transl.tr(' (%s)') % units.increments_to_string(bit.depth_0, True)
    return title<|MERGE_RESOLUTION|>--- conflicted
+++ resolved
@@ -21,23 +21,10 @@
 '''
 Contains the router, board, template and their geometry properties.
 '''
-<<<<<<< HEAD
-=======
-from __future__ import division
-from __future__ import print_function
->>>>>>> 2e3e4e9b
 
 from decimal import Decimal as D
 from decimal import ROUND_HALF_DOWN
 import math
-<<<<<<< HEAD
-import utils
-=======
-from decimal import Decimal, ROUND_HALF_DOWN
-
-from future.utils import lrange
->>>>>>> 2e3e4e9b
-
 import utils
 
 
@@ -496,11 +483,7 @@
             ic = 0
             ibot = 2
             itop = ntotal - 2
-<<<<<<< HEAD
-            for i in range(nintervals):
-=======
-            for _ in lrange(nintervals):
->>>>>>> 2e3e4e9b
+            for _ in range(nintervals):
                 v[ibot] = [xc[ibot], yc[ibot]]
                 if ibot < len(xc) - 1:
                     v[ibot + 1] = [xc[ibot + 1], yc[ibot + 1]]
@@ -544,11 +527,7 @@
             ic = 0
             ibot = ntotal - 2
             itop = 2
-<<<<<<< HEAD
-            for i in range(nintervals):
-=======
-            for _ in lrange(nintervals):
->>>>>>> 2e3e4e9b
+            for _ in range(nintervals):
                 v[itop] = [xc[itop], yc[itop]]
                 if itop < len(xc) - 1:
                     v[itop + 1] = [xc[itop + 1], yc[itop + 1]]
@@ -678,11 +657,8 @@
 
     Returns an array of Cut objects
     '''
-<<<<<<< HEAD
+
     q_prec =D('0.0001')
-=======
-    q_prec = Decimal('0.0001')
->>>>>>> 2e3e4e9b
     nc = len(cuts)
     offset = bit.width_f-bit.midline
     adjCuts = []
@@ -883,15 +859,10 @@
         quant = D(1/64).quantize(units.quant) # english scale measurmentlimit 1/64 more than enough
         gap = D(units.increments_to_inches(bit.gap)).quantize(units.quant)
 
-<<<<<<< HEAD
-    if bit.angle > 0 and \
-            ( abs(gap) > quant or gap > spacing.config.warn_gap or gap < (-1 * spacing.config.warn_overlap) ):
-=======
     if bit.angle > 0 and\
             (abs(gap) > quant or\
              gap > spacing.config.warn_gap or\
              gap < (-1 * spacing.config.warn_overlap)):
->>>>>>> 2e3e4e9b
         title += units.transl.tr('\x7c%s') % gap
         title += units.transl.tr(' (%s)') % units.increments_to_string(bit.depth_0, True)
     return title