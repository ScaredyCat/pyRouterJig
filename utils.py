--- conflicted
+++ resolved
@@ -21,20 +21,12 @@
 '''
 This module contains base utilities for pyRouterJig
 '''
-<<<<<<< HEAD
 
 from decimal import Decimal as D
-import math, os, glob, platform
-=======
-from __future__ import division
-from __future__ import print_function
-from decimal import Decimal
 import math
 import os
 import glob
 import platform
->>>>>>> 2e3e4e9b
-
 
 VERSION = '0.9.4'
 
