###########################################################################
#
# Copyright 2015-2018 Robert B. Lowrie (http://github.com/lowrie)
#
# This file is part of pyRouterJig.
#
# pyRouterJig is free software: you can redistribute it and/or modify it under
# the terms of the GNU General Public License as published by the Free Software
# Foundation, either version 3 of the License, or (at your option) any later
# version.
#
# pyRouterJig is distributed in the hope that it will be useful, but WITHOUT ANY
# WARRANTY; without even the implied warranty of MERCHANTABILITY or FITNESS FOR
# A PARTICULAR PURPOSE.  See the GNU General Public License for more details.
#
# You should have received a copy of the GNU General Public License along with
# pyRouterJig; see the file LICENSE. If not, see <http://www.gnu.org/licenses/>.
#
###########################################################################

'''
Contains the main driver, using pySide or pyQt.
'''
<<<<<<< HEAD

from builtins import str
from decimal import getcontext
=======
from __future__ import print_function

import os
import sys
import traceback
import webbrowser
import copy
import shutil

from io import BytesIO
from decimal import getcontext

from future.utils import lrange
>>>>>>> 2e3e4e9b
from PIL import Image
from PIL import ImageCms
from PIL import PngImagePlugin

<<<<<<< HEAD
import os, sys, traceback, webbrowser, copy, shutil
=======
from PyQt5 import QtCore, QtGui, QtWidgets
>>>>>>> 2e3e4e9b

import qt_fig
import qt_config
import qt_utils
import config_file
import router
import spacing
import utils
import doc
import serialize
import threeDS


class Driver(QtWidgets.QMainWindow):
    '''
    Qt driver for pyRouterJig
    '''
    def __init__(self, parent=None, app=None):

        QtWidgets.QMainWindow.__init__(self, parent)
        sys.excepthook = self.exception_hook
        self.except_handled = False

        # translator initialized in load config but we need the object created first
        self.transl = QtCore.QTranslator()

        # Read the config file.  We wait until the end of this init to print
        # the status message, because we need the statusbar to be created first.
        (self.config, msg) = self.load_config(app)

        # Form the units
        self.units = utils.Units(self.config.english_separator, self.config.metric,
                                 self.config.num_increments, self.transl)
        self.doc = doc.Doc(self.units)

        # Create an initial joint.  Even though another joint may be opened
        # later, we do this now so that the initial widget layout may be
        # created.
        bit_width = self.units.abstract_to_increments(self.config.bit_width)
        bit_depth = self.units.abstract_to_increments(self.config.bit_depth)
        bit_angle = self.units.abstract_to_float(self.config.bit_angle)
        bit_gentle = self.config.bit_gentle
        self.bit = router.Router_Bit(self.units, bit_width, bit_depth, bit_angle, bit_gentle)
        self.boards = []
        board_width = self.units.abstract_to_increments(self.config.board_width)
<<<<<<< HEAD
        for i in range(4):
=======
        for _ in lrange(4):
>>>>>>> 2e3e4e9b
            self.boards.append(router.Board(self.bit, width=board_width))
        self.boards[2].set_active(False)
        self.boards[3].set_active(False)
        dbt = self.units.abstract_to_increments(self.config.double_board_thickness)
        self.boards[2].set_height(self.bit, dbt)
        self.boards[3].set_height(self.bit, dbt)
        self.template = router.Incra_Template(self.units, self.boards)
        self.equal_spacing = spacing.Equally_Spaced(self.bit, self.boards, self.config)
        self.equal_spacing.set_cuts()
        self.var_spacing = spacing.Variable_Spaced(self.bit, self.boards, self.config)
        self.var_spacing.set_cuts()
        self.edit_spacing = spacing.Edit_Spaced(self.bit, self.boards, self.config)
        self.edit_spacing.set_cuts(self.equal_spacing.cuts)
        self.spacing = self.equal_spacing  # the default
        self.spacing_index = None  # to be set in layout_widgets()
        self.description = None
        self.woods = {}

        # Create the main frame and menus
        self.create_status_bar()
        self.create_widgets()
        self.create_menu()

        # Draw the initial figure
        self.draw()

        # Keep track whether the current figure has been saved.  We initialize to true,
        # because we assume that that the user does not want the default joint saved.
        self.file_saved = True

        # The working_dir is where we save files.  We start with the user home
        # directory.  Ideally, if using the script to start the program, then
        # we'd use the cwd, but that's complicated.
        self.working_dir = os.path.expanduser('~')

        # Indices for screenshot/save and table filenames
        self.screenshot_index = None
        self.table_index = None

        # Initialize keyboard modifiers
        self.control_key = False
        self.alt_key = False

        # Initialize the configuration window, even though we might not use
        # it.  We do this so that if certain preferences are changed via the
        # menus, such as show_caul, the config window keeps track whether any such
        # changes have occurred, in order to enable its Save button.
        self.config_window = qt_config.Config_Window(self.config, self.units, self)

        # ... show the status message from reading the configuration file
        self.status_message(msg)

    def load_config(self, app=None):
        '''
        Sets the config attribute, by either
           1) Reading an existing config file
           2) Updating an existing config file and loading it
           3) Creating the config file, if it does not exist
        '''
        c = config_file.Configuration()
        r = c.read_config()

        locale = QtCore.QLocale()
        if r != 1 and getattr(c.config, "language", None) != None:
            locale = QtCore.QLocale(c.config.language)

        res = self.transl.load("pyRouterJig_%s.qm" % locale.name(), ".\\ts")
        if res and app != None:
            app.installTranslator(self.transl)

        if r > 0:
            tools = 'Tools'
            if utils.isMac():
                tools = 'pyRouterJig'
            if r == 1:
                # The config file does not exist.  Ask the user whether they want metric or english
                # units
                box = QtWidgets.QMessageBox(self)
                box.setTextFormat(QtCore.Qt.RichText)
                box.setIcon(QtWidgets.QMessageBox.NoIcon)
                box.setText(self.transl.tr(
                    '<font size=5 color=red>Welcome to <i>pyRouterJig</i> !</font>'))
                question = self.transl.tr('<font size=5>Please select a unit system below.'\
                           ' The configuration file<p><tt>{}</tt><p>'\
                           ' will be created to store this setting,'\
                           ' along with additional default settings.  These options'\
                           ' may be changed later by selecting <b>Preferences</b> under'\
                           ' the <b>{}</b> menu.</font>').format(c.filename, tools)
                box.setInformativeText(question)
                buttonMetric = box.addButton(self.transl.tr('Metric (millimeters)'),
                                             QtWidgets.QMessageBox.AcceptRole)
                buttonEnglish = box.addButton(self.transl.tr('English (inches)'),
                                              QtWidgets.QMessageBox.AcceptRole)
                box.setDefaultButton(buttonEnglish)
                box.raise_()
                box.exec_()
                clicked = box.clickedButton()
                metric = (clicked == buttonMetric)
                c.create_config(metric)
            else:  # r == 2
                # The config file exists, but it's out of date, so
                # update it.  Tell the user and use the old metric setting.
                backup = c.filename + c.config.version
                shutil.move(c.filename, backup)
                metric = c.config.metric
                rc = c.create_config(metric)
                box = QtWidgets.QMessageBox(self)
                box.setTextFormat(QtCore.Qt.RichText)
                box.setIcon(QtWidgets.QMessageBox.Warning)
                box.setText(self.transl.tr(
                    '<font size=5 color=red>Welcome to <i>pyRouterJig</i> !'))
                warning = self.transl.tr('<font size=5>A new configuration file<p><tt>{}</tt><p>'\
                          'has been created. The old version was saved'\
                          ' to<p><tt>{}</tt><p> ').format(c.filename, backup)
                if rc == 0:
                    warning += self.transl.tr('The previous setting of'\
                               '<p><i>metric = {}</i><p>has been migrated.'\
                               ' But any other changes that you may have made'\
                               ' to the old file will need to be migrated to the'\
                               ' new file, or by selecting <b>Preferences</b>'\
                               ' under the <b>{}</b> menu.').format(metric, tools)
                else:
                    warning += self.transl.tr('The old configuration values were migrated'\
                                              ' and any new values were set to their default.')
                box.setInformativeText(warning)
                box.raise_()
                box.exec_()
                self.raise_()
            msg = 'Configuration file %s created' % c.filename
            c.read_config()
        else:
            # The config file exists and is current
            msg = self.transl.tr('Read configuration file %s') % c.filename

        return (c.config, msg)

    def center(self):
        '''Centers the app in the screen'''
        frameGm = self.frameGeometry()
        screen = QtWidgets.QApplication.desktop().screenNumber(
            QtWidgets.QApplication.desktop().cursor().pos())
        centerPoint = QtWidgets.QApplication.desktop().screenGeometry(screen).center()
        frameGm.moveCenter(centerPoint)
        self.move(frameGm.topLeft())

    def exception_hook(self, etype, value, trace):
        '''
        Handler for all exceptions.
        '''
        if self.except_handled:
            return

        self.except_handled = True
        if self.config.debug:
            tmp = traceback.format_exception(etype, value, trace)
            traceback.print_tb(trace)
        else:
            tmp = traceback.format_exception_only(etype, value)
        exception = '\n'.join(tmp)

        QtWidgets.QMessageBox.warning(self, 'Error', exception)
        self.except_handled = False

    def create_menu(self):
        '''
        Creates the drop-down menus.
        '''
        self.menubar = self.menuBar()

        # always attach the menubar to the application window, even on the Mac
        # self.menubar.setNativeMenuBar(False)

        # Add the file menu

        file_menu = self.menubar.addMenu(self.transl.tr('File'))

        open_action = QtWidgets.QAction(self.transl.tr('&Open File...'), self)
        open_action.setShortcut('Ctrl+O')
        open_action.setStatusTip(self.transl.tr('Opens a previously saved image of joint'))
        open_action.triggered.connect(self._on_open)
        file_menu.addAction(open_action)

        save_action = QtWidgets.QAction(self.transl.tr('&Save File...'), self)
        save_action.setShortcut('Ctrl+S')
        save_action.setStatusTip(self.transl.tr('Saves an image of the joint to a file'))
        save_action.triggered.connect(self._on_save)
        file_menu.addAction(save_action)

        file_menu.addSeparator()

        print_action = QtWidgets.QAction(self.transl.tr('&Print...'), self)
        print_action.setShortcut('Ctrl+P')
        print_action.setStatusTip(self.transl.tr('Print the figure'))
        print_action.triggered.connect(self._on_print)
        file_menu.addAction(print_action)

        file_menu.addSeparator()

        exit_action = QtWidgets.QAction(self.transl.tr('&Quit pyRouterJig'), self)
        exit_action.setShortcut('Ctrl+Q')
        exit_action.setStatusTip(self.transl.tr('Quit pyRouterJig'))
        exit_action.triggered.connect(self._on_exit)
        file_menu.addSeparator()
        file_menu.addAction(exit_action)

        # comment out for now...
        # table_action = QtWidgets.QAction('Print Table...', self)
        # table_action.setStatusTip('Print a table of router pass locations')
        # table_action.triggered.connect(self._on_print_table)
        # file_menu.addAction(table_action)

        # Add view menu

        view_menu = self.menubar.addMenu(self.transl.tr('View'))

        self.caul_action = QtWidgets.QAction(self.transl.tr('Caul Template'), self, checkable=True)
        self.caul_action.setStatusTip(self.transl.tr('Toggle caul template'))
        self.caul_action.triggered.connect(self._on_caul)
        view_menu.addAction(self.caul_action)
        self.caul_action.setChecked(self.config.show_caul)

        self.finger_size_action = QtWidgets.QAction(self.transl.tr('Finger Widths'),
                                                    self, checkable=True)
        self.finger_size_action.setStatusTip(self.transl.tr('Toggle viewing finger sizes'))
        self.finger_size_action.triggered.connect(self._on_finger_sizes)
        view_menu.addAction(self.finger_size_action)
        self.finger_size_action.setChecked(self.config.show_finger_widths)

        self.fit_action = QtWidgets.QAction(self.transl.tr('Fit'), self, checkable=True)
        self.fit_action.setStatusTip(self.transl.tr('Toggle showing fit of joint'))
        self.fit_action.triggered.connect(self._on_fit)
        view_menu.addAction(self.fit_action)
        self.fit_action.setChecked(self.config.show_fit)

        self.zoom_action = QtWidgets.QAction(self.transl.tr('Zoom Mode'), self, checkable=True)
        self.zoom_action.setStatusTip(self.transl.tr('Toggle zoom mode'))
        self.zoom_action.triggered.connect(self._on_zoom)
        view_menu.addAction(self.zoom_action)
        self.fig.enable_zoom_mode(False)
        self.fit_action.setChecked(self.fig.zoom_mode)

        view_menu.addSeparator()

        pass_menu = view_menu.addMenu(self.transl.tr('Router Passes'))
        self.pass_id_action = QtWidgets.QAction(self.transl.tr('Identifiers'), self, checkable=True)
        self.pass_id_action.setStatusTip(self.transl.tr('Toggle viewing router pass identifiers'))
        self.pass_id_action.triggered.connect(self._on_pass_id)
        pass_menu.addAction(self.pass_id_action)
        self.pass_id_action.setChecked(self.config.show_router_pass_identifiers)

        self.pass_location_action = QtWidgets.QAction(self.transl.tr('Locations'),
                                                      self, checkable=True)
        self.pass_location_action.setStatusTip(self.transl.tr(
            'Toggle viewing router pass locations'))
        self.pass_location_action.triggered.connect(self._on_pass_location)
        pass_menu.addAction(self.pass_location_action)
        self.pass_location_action.setChecked(self.config.show_router_pass_locations)

        # The Mac automatically adds full screen to the View menu, but do so for other platforms
        # if not utils.isMac():
        view_menu.addSeparator()
        fullscreen_action = QtWidgets.QAction(self.transl.tr('Full Screen Mode'),
                                              self, checkable=True)
        fullscreen_action.setShortcut('Ctrl+F')
        fullscreen_action.setStatusTip(self.transl.tr('Toggle full-screen mode'))
        fullscreen_action.triggered.connect(self._on_fullscreen)
        view_menu.addAction(fullscreen_action)

        # Add Tools menu

        tools_menu = self.menubar.addMenu(self.transl.tr('Tools'))

        screenshot_action = QtWidgets.QAction(self.transl.tr('Screenshot...'), self)
        screenshot_action.setShortcut('Ctrl+W')
        screenshot_action.setStatusTip(self.transl.tr(
            'Saves an image of the pyRouterJig window to a file'))
        screenshot_action.triggered.connect(self._on_screenshot)
        tools_menu.addAction(screenshot_action)

        # We need to make this action persistent, so that we can
        # enable and disable it (until all of its functionality is
        # written)
        self.threeDS_action = QtWidgets.QAction(self.transl.tr('&Export 3DS...'), self)
        self.threeDS_action.setShortcut('Ctrl+E')
        self.threeDS_action.setStatusTip(self.transl.tr('Export the joint to a 3DS file'))
        self.threeDS_action.triggered.connect(self._on_3ds)
        tools_menu.addAction(self.threeDS_action)
        self.threeDS_enabler()

        tools_menu.addSeparator()

        pref_action = QtWidgets.QAction(self.transl.tr('Preferences...'), self)
        pref_action.setShortcut('Ctrl+,')
        pref_action.setStatusTip(self.transl.tr('Open preferences'))
        pref_action.triggered.connect(self._on_preferences)
        tools_menu.addAction(pref_action)

        # Add the help menu

        help_menu = self.menubar.addMenu(self.transl.tr('Help'))

        about_action = QtWidgets.QAction(self.transl.tr('&About pyRouterJig'), self)
        about_action.setShortcut('Ctrl+A')
        about_action.setStatusTip(self.transl.tr('About this program'))
        about_action.triggered.connect(self._on_about)
        help_menu.addAction(about_action)

        view_menu.addSeparator()

        doclink_action = QtWidgets.QAction(self.transl.tr('&Documentation...'), self)
        doclink_action.setStatusTip(self.transl.tr('Opens documentation page in web browser'))
        doclink_action.triggered.connect(self._on_doclink)
        help_menu.addAction(doclink_action)

    def create_wood_combo_box(self, woods, patterns, has_none=False):
        '''
        Creates a wood selection combox box
        '''
        cb = qt_utils.PreviewComboBox(self)
        # Set the default wood.
        if has_none:
            # If adding NONE, make that the default
            defwood = 'NONE'
        else:
            defwood = QtCore.Qt.DiagCrossPattern
            if self.config.default_wood in self.woods.values():
                defwood = self.config.default_wood
        self.populate_wood_combo_box(cb, woods, patterns, defwood, has_none)
        # Don't let the user change the text for each selection
        cb.setEditable(False)
        return cb

    def populate_wood_combo_box(self, cb, woods, patterns, defwood, has_none):
        '''
        Fills the wood combo box
        '''
        cb.blockSignals(True)
        cb.clear()
        if has_none:
            cb.addItem('NONE')
        # Add the woods in the wood_images directory
        skeys = sorted(woods.keys())

        #combo boxes now store values as well as keys
        for k in skeys:
            cb.addItem(k, woods.get(k))
        # Next add patterns
        if skeys:
            cb.insertSeparator(len(skeys))
        skeys = sorted(patterns.keys())
        for k in skeys:
            cb.addItem(k, patterns.get(k))
        # Set the index to the default wood
        i = max(0, cb.findData(defwood))
        cb.setCurrentIndex(i)
        cb.blockSignals(False)

    def create_widgets(self):
        '''
        Creates all of the widgets in the main panel
        '''
        self.main_frame = QtWidgets.QWidget()

        lineEditWidth = 80
        us = self.units.units_string(withParens=True)

        # Create the figure canvas, using mpl interface
        self.fig = qt_fig.Qt_Fig(self.template, self.boards, self.config)
        self.fig.canvas.setParent(self.main_frame)
        self.fig.canvas.setFocusPolicy(QtCore.Qt.StrongFocus)
        self.fig.canvas.setSizePolicy(QtWidgets.QSizePolicy.Expanding,
                                      QtWidgets.QSizePolicy.Expanding)
        self.fig.canvas.setFocus()

        # Board width line edit
        self.le_board_width_label = QtWidgets.QLabel(self.transl.tr('Board Width{}').format(us))
        self.le_board_width = QtWidgets.QLineEdit(self.main_frame)
        self.le_board_width.setFixedWidth(lineEditWidth)
        self.le_board_width.setText(self.units.increments_to_string(self.boards[0].width))
        self.le_board_width.editingFinished.connect(self._on_board_width)
        self.le_board_width.setSizePolicy(QtWidgets.QSizePolicy.Fixed, QtWidgets.QSizePolicy.Fixed)

        # Bit width line edit
        self.le_bit_width_label = QtWidgets.QLabel(self.transl.tr('Bit Width{}').format(us))
        self.le_bit_width = QtWidgets.QLineEdit(self.main_frame)
        self.le_bit_width.setFixedWidth(lineEditWidth)
        self.le_bit_width.setText(self.units.increments_to_string(self.bit.width))
        self.le_bit_width.editingFinished.connect(self._on_bit_width)

        # Bit depth line edit
        self.le_bit_depth_label = QtWidgets.QLabel(self.transl.tr('Bit Depth{}').format(us))
        self.le_bit_depth = QtWidgets.QLineEdit(self.main_frame)
        self.le_bit_depth.setFixedWidth(lineEditWidth)
        self.le_bit_depth.setText(self.units.increments_to_string(self.bit.depth))
        self.le_bit_depth.editingFinished.connect(self._on_bit_depth)

        # Bit angle line edit
        self.le_bit_angle_label = QtWidgets.QLabel(self.transl.tr('Bit Angle (deg.)'))
        self.le_bit_angle = QtWidgets.QLineEdit(self.main_frame)
        self.le_bit_angle.setFixedWidth(lineEditWidth)
        self.le_bit_angle.setText('%g' % self.bit.angle)
        self.le_bit_angle.editingFinished.connect(self._on_bit_angle)

        # Double and double-double board thicknesses
        self.le_boardm_label = []
        self.le_boardm = []
        for i in range(2):
            self.le_boardm_label.append(QtWidgets.QLabel(self.transl.tr('Thickness{}').format(us)))
            self.le_boardm.append(QtWidgets.QLineEdit(self.main_frame))
            self.le_boardm[i].setFixedWidth(lineEditWidth)
            s = self.units.increments_to_string(self.boards[i+2].dheight)
            self.le_boardm[i].setText(s)
        self.le_boardm[0].editingFinished.connect(self._on_boardm0)
        self.le_boardm[1].editingFinished.connect(self._on_boardm1)

        # Wood combo boxes
        (woods, patterns) = qt_utils.create_wood_dict(self.config.wood_images, self.transl)
        # ... combine the wood images and patterns
        self.woods = copy.deepcopy(woods)
        self.woods.update(patterns)
        # ... create the combo boxes and their labels
        self.cb_wood = []
        self.cb_wood.append(self.create_wood_combo_box(woods, patterns))
        self.cb_wood.append(self.create_wood_combo_box(woods, patterns))
        self.cb_wood.append(self.create_wood_combo_box(woods, patterns, True))
        self.cb_wood.append(self.create_wood_combo_box(woods, patterns, True))
        self.cb_wood_label = []
        self.cb_wood_label.append(QtWidgets.QLabel(self.transl.tr('Top Board')))
        self.cb_wood_label.append(QtWidgets.QLabel(self.transl.tr('Bottom Board')))
        self.cb_wood_label.append(QtWidgets.QLabel(self.transl.tr('Double Board')))
        self.cb_wood_label.append(QtWidgets.QLabel(self.transl.tr('Double-Double Board')))

        # Disable double* boards, for now
        self.le_boardm[0].setEnabled(False)
        self.le_boardm[1].setEnabled(False)
        self.le_boardm[0].setStyleSheet("color: gray;")
        self.le_boardm[1].setStyleSheet("color: gray;")
        self.le_boardm_label[0].setStyleSheet("color: gray;")
        self.le_boardm_label[1].setStyleSheet("color: gray;")
        self.cb_wood[3].setEnabled(False)
        self.cb_wood_label[3].setStyleSheet("color: gray;")

        # Equal spacing widgets

        params = self.equal_spacing.params
        labels = self.equal_spacing.labels

        # ...first slider
        p = params['Spacing']
        self.es_slider0_label = QtWidgets.QLabel(labels[0])
        self.es_slider0 = QtWidgets.QSlider(QtCore.Qt.Horizontal, self.main_frame)
        self.es_slider0.setFocusPolicy(QtCore.Qt.StrongFocus)
        self.es_slider0.setMinimum(p.vMin)
        self.es_slider0.setMaximum(p.vMax)
        self.es_slider0.setValue(p.v)
        self.es_slider0.setTickPosition(QtWidgets.QSlider.TicksBelow)
        utils.set_slider_tick_interval(self.es_slider0)
        self.es_slider0.valueChanged.connect(self._on_es_slider0)
        self.es_slider0.setSizePolicy(QtWidgets.QSizePolicy.Expanding, QtWidgets.QSizePolicy.Fixed)

        # ...second slider
        p = params['Width']
        self.es_slider1_label = QtWidgets.QLabel(labels[1])
        self.es_slider1 = QtWidgets.QSlider(QtCore.Qt.Horizontal, self.main_frame)
        self.es_slider1.setFocusPolicy(QtCore.Qt.StrongFocus)
        self.es_slider1.setMinimum(p.vMin)
        self.es_slider1.setMaximum(p.vMax)
        self.es_slider1.setValue(p.v)
        self.es_slider1.setTickPosition(QtWidgets.QSlider.TicksBelow)
        utils.set_slider_tick_interval(self.es_slider1)
        self.es_slider1.valueChanged.connect(self._on_es_slider1)
        self.es_slider1.setSizePolicy(QtWidgets.QSizePolicy.Expanding, QtWidgets.QSizePolicy.Fixed)

        # ...check box for centering
        p = params['Centered']
        self.cb_es_centered = QtWidgets.QCheckBox(labels[2], self.main_frame)
        self.cb_es_centered.setChecked(True)
        self.cb_es_centered.stateChanged.connect(self._on_cb_es_centered)

        # Variable spacing widgets

        params = self.var_spacing.params
        labels = self.var_spacing.labels

        # ...combox box for fingers
        p = params['Fingers']
        self.cb_vsfingers_label = QtWidgets.QLabel(labels[0]) # labels[0]
        self.cb_vsfingers = qt_utils.PreviewComboBox(self.main_frame)
        self.cb_vsfingers.setFocusPolicy(QtCore.Qt.StrongFocus)
        self.update_cb_vsfingers(p.vMin, p.vMax, p.v)

        p = params['Spacing']
        self.vs_slider0_label = QtWidgets.QLabel(labels[1], self.main_frame) # labels[1]
        self.vs_slider0 = QtWidgets.QSlider(QtCore.Qt.Horizontal, self.main_frame)
        self.vs_slider0.setFocusPolicy(QtCore.Qt.StrongFocus)
        self.vs_slider0.setMinimum(p.vMin)
        self.vs_slider0.setMaximum(p.vMax)
        self.vs_slider0.setValue(p.v)
        self.vs_slider0.setTickPosition(QtWidgets.QSlider.TicksBelow)
        self.vs_slider0.setSingleStep(1)
        utils.set_slider_tick_interval(self.vs_slider0)
        self.vs_slider0.valueChanged.connect(self._on_vs_slider0)
        self.vs_slider0.setSizePolicy(QtWidgets.QSizePolicy.Expanding, QtWidgets.QSizePolicy.Fixed)

        # line out lables (haveno idea why
        width = (self.vs_slider0_label.width())
        self.cb_vsfingers_label.setFixedWidth(width // 2)
        height = (self.vs_slider0_label.height())
        self.vs_slider0_label.setFixedHeight((height * 10) // 8)
        self.cb_vsfingers_label.setFixedHeight((height * 8) // 10)
        # self.vs_slider0.setFixedHeight(self.cb_vsfingers.height())

        # ...check box for centering
        p = params['Inverted']
        self.cb_vs_inverted = QtWidgets.QCheckBox(labels[2], self.main_frame) # labels[2]
        self.cb_vs_inverted.setChecked(p.v)
        self.cb_vs_inverted.stateChanged.connect(self._cb_vs_inverted)

        # Edit spacing widgets

        edit_btn_undo = QtWidgets.QPushButton(self.transl.tr('Undo'), self.main_frame)
        edit_btn_undo.clicked.connect(self._on_edit_undo)
        edit_btn_undo.setToolTip(self.transl.tr('Undo the last change'))
        edit_btn_add = QtWidgets.QPushButton(self.transl.tr('Add'), self.main_frame)
        edit_btn_add.clicked.connect(self._on_edit_add)
        edit_btn_add.setToolTip(self.transl.tr('Add a cut (if there is space to add cuts)'))
        edit_btn_del = QtWidgets.QPushButton(self.transl.tr('Delete'), self.main_frame)
        edit_btn_del.clicked.connect(self._on_edit_del)
        edit_btn_del.setToolTip(self.transl.tr('Delete the active cuts'))

        edit_move_label = QtWidgets.QLabel(self.transl.tr('Move'))
        edit_move_label.setToolTip(self.transl.tr('Moves the active cuts'))
        edit_btn_moveL = QtWidgets.QToolButton(self.main_frame)
        edit_btn_moveL.setArrowType(QtCore.Qt.LeftArrow)
        edit_btn_moveL.clicked.connect(self._on_edit_moveL)
        edit_btn_moveL.setToolTip(self.transl.tr('Move active cuts to left 1 increment'))
        edit_btn_moveR = QtWidgets.QToolButton(self.main_frame)
        edit_btn_moveR.setArrowType(QtCore.Qt.RightArrow)
        edit_btn_moveR.clicked.connect(self._on_edit_moveR)
        edit_btn_moveR.setToolTip(self.transl.tr('Move active cuts to right 1 increment'))

        edit_widen_label = QtWidgets.QLabel(self.transl.tr('Widen'))
        edit_widen_label.setToolTip(self.transl.tr('Widens the active cuts'))
        edit_btn_widenL = QtWidgets.QToolButton(self.main_frame)
        edit_btn_widenL.setArrowType(QtCore.Qt.LeftArrow)
        edit_btn_widenL.clicked.connect(self._on_edit_widenL)
        edit_btn_widenL.setToolTip(self.transl.tr('Widen active cuts 1 increment on left side'))
        edit_btn_widenR = QtWidgets.QToolButton(self.main_frame)
        edit_btn_widenR.setArrowType(QtCore.Qt.RightArrow)
        edit_btn_widenR.clicked.connect(self._on_edit_widenR)
        edit_btn_widenR.setToolTip(self.transl.tr('Widen active cuts 1 increment on right side'))

        edit_trim_label = QtWidgets.QLabel(self.transl.tr('Trim'))
        edit_trim_label.setToolTip(self.transl.tr('Trims the active cuts'))
        edit_btn_trimL = QtWidgets.QToolButton(self.main_frame)
        edit_btn_trimL.setArrowType(QtCore.Qt.LeftArrow)
        edit_btn_trimL.clicked.connect(self._on_edit_trimL)
        edit_btn_trimL.setToolTip(self.transl.tr('Trim active cuts 1 increment on left side'))
        edit_btn_trimR = QtWidgets.QToolButton(self.main_frame)
        edit_btn_trimR.setArrowType(QtCore.Qt.RightArrow)
        edit_btn_trimR.clicked.connect(self._on_edit_trimR)
        edit_btn_trimR.setToolTip(self.transl.tr('Trim active cuts 1 increment on right side'))

        edit_btn_toggle = QtWidgets.QPushButton(self.transl.tr('Toggle'), self.main_frame)
        edit_btn_toggle.clicked.connect(self._on_edit_toggle)
        edit_btn_toggle.setToolTip(self.transl.tr(
            'Toggles the cut at cursor between active and deactive'))
        edit_btn_cursorL = QtWidgets.QToolButton(self.main_frame)
        edit_btn_cursorL.setArrowType(QtCore.Qt.LeftArrow)
        edit_btn_cursorL.clicked.connect(self._on_edit_cursorL)
        edit_btn_cursorL.setToolTip(self.transl.tr('Move cut cursor to left'))
        edit_btn_cursorR = QtWidgets.QToolButton(self.main_frame)
        edit_btn_cursorR.setArrowType(QtCore.Qt.RightArrow)
        edit_btn_cursorR.clicked.connect(self._on_edit_cursorR)
        edit_btn_cursorR.setToolTip(self.transl.tr('Move cut cursor to right'))
        edit_btn_activate_all = QtWidgets.QPushButton(self.transl.tr('All'), self.main_frame)
        edit_btn_activate_all.clicked.connect(self._on_edit_activate_all)
        edit_btn_activate_all.setToolTip(self.transl.tr('Set all cuts to be active'))
        edit_btn_deactivate_all = QtWidgets.QPushButton(self.transl.tr('None'), self.main_frame)
        edit_btn_deactivate_all.clicked.connect(self._on_edit_deactivate_all)
        edit_btn_deactivate_all.setToolTip(self.transl.tr('Set no cuts to be active'))

        # Add the description line edit
        self.le_description = qt_utils.ShadowTextLineEdit(
            self.main_frame, self.transl.tr('Enter description here for template watermark'))
        self.le_description.editingFinished.connect(self._on_description)
        self.le_description.setAlignment(QtCore.Qt.AlignHCenter)

        ######################################################################
        # Layout widgets in the main frame
        ######################################################################

        # vbox contains all of the widgets in the main frame, positioned
        # vertically
        vbox = QtWidgets.QVBoxLayout()

        # Add the figure canvas to the top
        vbox.addWidget(self.fig.canvas)

        # hbox contains all of the control widgets
        # (everything but the canvas)
        hbox = QtWidgets.QHBoxLayout()

        # this grid contains all the lower-left input stuff
        grid = QtWidgets.QGridLayout()

        grid.addWidget(qt_utils.create_hline(), 0, 0, 2, 9, QtCore.Qt.AlignTop)
        grid.addWidget(qt_utils.create_vline(), 0, 0, 9, 1)

        # Add the board width label, board width input line edit,
        # all stacked vertically on the left side.
        grid.addWidget(self.le_board_width_label, 1, 1)
        grid.addWidget(self.le_board_width, 2, 1)
        grid.addWidget(qt_utils.create_vline(), 0, 2, 9, 1)

        # Add the bit width label and its line edit
        grid.addWidget(self.le_bit_width_label, 1, 3)
        grid.addWidget(self.le_bit_width, 2, 3)
        grid.addWidget(qt_utils.create_vline(), 0, 4, 9, 1)

        # Add the bit depth label and its line edit
        grid.addWidget(self.le_bit_depth_label, 1, 5)
        grid.addWidget(self.le_bit_depth, 2, 5)
        grid.addWidget(qt_utils.create_vline(), 0, 6, 9, 1)

        # Add the bit angle label and its line edit
        grid.addWidget(self.le_bit_angle_label, 1, 7)
        grid.addWidget(self.le_bit_angle, 2, 7)
        grid.addWidget(qt_utils.create_vline(), 0, 8, 9, 1)

        grid.addWidget(qt_utils.create_hline(), 3, 0, 2, 9, QtCore.Qt.AlignTop)

        grid.setRowStretch(2, 10)

        # Add the wood combo boxes
        grid.addWidget(self.cb_wood_label[0], 4, 1)
        grid.addWidget(self.cb_wood_label[1], 4, 3)
        grid.addWidget(self.cb_wood_label[2], 4, 5)
        grid.addWidget(self.cb_wood_label[3], 4, 7)
        grid.addWidget(self.cb_wood[0], 5, 1)
        grid.addWidget(self.cb_wood[1], 5, 3)
        grid.addWidget(self.cb_wood[2], 5, 5)
        grid.addWidget(self.cb_wood[3], 5, 7)

        # Add double* thickness line edits
        grid.addWidget(self.le_boardm_label[0], 6, 5)
        grid.addWidget(self.le_boardm_label[1], 6, 7)
        grid.addWidget(self.le_boardm[0], 7, 5)
        grid.addWidget(self.le_boardm[1], 7, 7)

        grid.addWidget(qt_utils.create_hline(), 8, 0, 2, 9, QtCore.Qt.AlignTop)

        hbox.addLayout(grid)

        # Create the layout of the Equal spacing controls
        hbox_es = QtWidgets.QHBoxLayout()

        vbox_es_slider0 = QtWidgets.QVBoxLayout()
        vbox_es_slider0.addWidget(self.es_slider0_label)
        vbox_es_slider0.addWidget(self.es_slider0)
        hbox_es.addLayout(vbox_es_slider0)

        vbox_es_slider1 = QtWidgets.QVBoxLayout()
        vbox_es_slider1.addWidget(self.es_slider1_label)
        vbox_es_slider1.addWidget(self.es_slider1)
        hbox_es.addLayout(vbox_es_slider1)

        hbox_es.addWidget(self.cb_es_centered)

        # Create the layout of the Variable spacing controls.  Given only one
        # item, this is overkill, but the coding allows us to add additional
        # controls later.
        # hbox_vs = QtWidgets.QVBoxLayout()
        hbox_vs = QtWidgets.QHBoxLayout()

        vbox_vs_cb = QtWidgets.QVBoxLayout()
        vbox_vs_cb.addWidget(self.cb_vsfingers_label)
        vbox_vs_cb.addWidget(self.cb_vsfingers)
        hbox_vs.addLayout(vbox_vs_cb)

        vbox_vs_slider0 = QtWidgets.QVBoxLayout()
        vbox_vs_slider0.addWidget(self.vs_slider0_label)
        vbox_vs_slider0.addWidget(self.vs_slider0)
        hbox_vs.addLayout(vbox_vs_slider0)

        hbox_vs.addWidget(self.cb_vs_inverted)

        # Create the layout of the edit spacing controls
        hbox_edit = QtWidgets.QHBoxLayout()
        grid_edit = QtWidgets.QGridLayout()
        grid_edit.addWidget(qt_utils.create_hline(), 0, 0, 2, 16, QtCore.Qt.AlignTop)
        grid_edit.addWidget(qt_utils.create_hline(), 2, 0, 2, 16, QtCore.Qt.AlignTop)
        grid_edit.addWidget(qt_utils.create_vline(), 0, 0, 6, 1)
        label_active_cut_select = QtWidgets.QLabel(self.transl.tr('Active Cut Select'))
        label_active_cut_select.setToolTip(self.transl.tr('Tools that select the active cuts'))
        grid_edit.addWidget(label_active_cut_select, 1, 1, 1, 3, QtCore.Qt.AlignHCenter)
        grid_edit.addWidget(edit_btn_toggle, 3, 1, 1, 2, QtCore.Qt.AlignHCenter)
        grid_edit.addWidget(edit_btn_cursorL, 4, 1, QtCore.Qt.AlignRight)
        grid_edit.addWidget(edit_btn_cursorR, 4, 2, QtCore.Qt.AlignLeft)
        grid_edit.addWidget(edit_btn_activate_all, 3, 3)
        grid_edit.addWidget(edit_btn_deactivate_all, 4, 3)
        grid_edit.addWidget(qt_utils.create_vline(), 0, 4, 6, 1)
        label_active_cut_ops = QtWidgets.QLabel(self.transl.tr('Active Cut Operators'))
        label_active_cut_ops.setToolTip(self.transl.tr('Edit operations applied to active cuts'))
        grid_edit.addWidget(label_active_cut_ops, 1, 5, 1, 10, QtCore.Qt.AlignHCenter)
        grid_edit.addWidget(edit_move_label, 3, 5, 1, 2, QtCore.Qt.AlignHCenter)
        grid_edit.addWidget(edit_btn_moveL, 4, 5, QtCore.Qt.AlignRight)
        grid_edit.addWidget(edit_btn_moveR, 4, 6, QtCore.Qt.AlignLeft)
        grid_edit.addWidget(qt_utils.create_vline(), 2, 7, 4, 1)
        grid_edit.addWidget(edit_widen_label, 3, 8, 1, 2, QtCore.Qt.AlignHCenter)
        grid_edit.addWidget(edit_btn_widenL, 4, 8, QtCore.Qt.AlignRight)
        grid_edit.addWidget(edit_btn_widenR, 4, 9, QtCore.Qt.AlignLeft)
        grid_edit.addWidget(qt_utils.create_vline(), 2, 10, 4, 1)
        grid_edit.addWidget(edit_trim_label, 3, 11, 1, 2, QtCore.Qt.AlignHCenter)
        grid_edit.addWidget(edit_btn_trimL, 4, 11, QtCore.Qt.AlignRight)
        grid_edit.addWidget(edit_btn_trimR, 4, 12, QtCore.Qt.AlignLeft)
        grid_edit.addWidget(qt_utils.create_vline(), 2, 13, 4, 1)
        grid_edit.addWidget(edit_btn_add, 3, 14)
        grid_edit.addWidget(edit_btn_del, 4, 14)
        grid_edit.addWidget(qt_utils.create_vline(), 0, 15, 6, 1)
        grid_edit.addWidget(qt_utils.create_hline(), 5, 0, 2, 16, QtCore.Qt.AlignTop)
        grid_edit.setSpacing(5)

        hbox_edit.addLayout(grid_edit)
        hbox_edit.addStretch(1)
        hbox_edit.addWidget(edit_btn_undo)

        # Add the spacing layouts as Tabs
        self.tabs_spacing = QtWidgets.QTabWidget()
        tab_es = QtWidgets.QWidget()
        tab_es.setLayout(hbox_es)

        self.tabs_spacing.addTab(tab_es, self.transl.tr('Equal'))
        tab_vs = QtWidgets.QWidget()
        tab_vs.setLayout(hbox_vs)

        self.tabs_spacing.addTab(tab_vs, self.transl.tr('Variable'))
        tab_edit = QtWidgets.QWidget()
        tab_edit.setLayout(hbox_edit)

        self.tabs_spacing.addTab(tab_edit, self.transl.tr('Editor'))
        self.tabs_spacing.currentChanged.connect(self._on_tabs_spacing)
        tip = self.transl.tr('These tabs specify the layout algorithm for the cuts.')
        self.tabs_spacing.setToolTip(tip)

        # The tab indices should be set in the order they're defined, but this ensures it
        self.equal_spacing_id = self.tabs_spacing.indexOf(tab_es)
        self.var_spacing_id = self.tabs_spacing.indexOf(tab_vs)
        self.edit_spacing_id = self.tabs_spacing.indexOf(tab_edit)
        # set default spacing tab to Equal
        self.spacing_index = self.equal_spacing_id
        self.tabs_spacing.setCurrentIndex(self.spacing_index)

        # either add the spacing Tabs to the right of the line edits
        vbox_tabs = QtWidgets.QVBoxLayout()
        vbox_tabs.addWidget(self.tabs_spacing)
        vbox_tabs.addWidget(self.le_description)
        vbox_tabs.addStretch(1)
        hbox.addStretch(1)
        hbox.addLayout(vbox_tabs)
        vbox.addLayout(hbox)

        # Lay it all out
        self.main_frame.setLayout(vbox)
        self.setCentralWidget(self.main_frame)

        # Finalize some settings
        self.cb_vsfingers.activated.connect(self._on_cb_vsfingers)
        self.cb_vsfingers.highlighted.connect(self._on_cb_vsfingers)
        self.cb_wood[0].activated.connect(self._on_wood0)
        self.cb_wood[1].activated.connect(self._on_wood1)
        self.cb_wood[2].activated.connect(self._on_wood2)
        self.cb_wood[3].activated.connect(self._on_wood3)
        self.cb_wood[0].highlighted.connect(self._on_wood0)
        self.cb_wood[1].highlighted.connect(self._on_wood1)
        self.cb_wood[2].highlighted.connect(self._on_wood2)
        self.cb_wood[3].highlighted.connect(self._on_wood3)
        self._on_wood(0)
        self._on_wood(1)
        self._on_wood(2)
        self._on_wood(3)
        self.update_tooltips()

    def update_cb_vsfingers(self, vMin, vMax, value):
        '''
        Updates the combobox for Variable spacing Fingers.
        '''
        self.cb_vsfingers.clear()
        for i in range(vMin, vMax + 1, 1):
            self.cb_vsfingers.addItem(str(i))
        i = self.cb_vsfingers.findText(str(value))
        self.cb_vsfingers.setCurrentIndex(i)

    def update_tooltips(self):
        '''
        [Re]sets the tool tips for widgets whose tips depend on user settings
        '''

        disable = ''
        if self.spacing_index == self.edit_spacing_id:
            disable = self.transl.tr('  <b>Cannot change if in Editor mode.</b>')

        disable_double = disable
        if not self.boards[2].active:
            disable_double = self.transl.tr(
                '  <b>Cannot change unless "Double Board" is not NONE.</b>')
        disable_dd = disable
        if not self.boards[3].active:
            disable_dd = self.transl.tr(
                '  <b>Cannot change unless "Double-Double Board" is not NONE.</b>')

        self.le_board_width_label.setToolTip(self.doc.board_width() + disable)
        self.le_board_width.setToolTip(self.doc.board_width() + disable)
        self.le_bit_width_label.setToolTip(self.doc.bit_width() + disable)
        self.le_bit_width.setToolTip(self.doc.bit_width() + disable)
        self.le_bit_depth_label.setToolTip(self.doc.bit_depth() + disable)
        self.le_bit_depth.setToolTip(self.doc.bit_depth() + disable)
        self.le_bit_angle_label.setToolTip(self.doc.bit_angle() + disable)
        self.le_bit_angle.setToolTip(self.doc.bit_angle() + disable)

        self.cb_wood_label[0].setToolTip(self.doc.top_board() + disable)
        self.cb_wood[0].setToolTip(self.doc.top_board() + disable)
        self.cb_wood_label[1].setToolTip(self.doc.bottom_board() + disable)
        self.cb_wood[1].setToolTip(self.doc.bottom_board() + disable)
        self.cb_wood_label[2].setToolTip(self.doc.double_board() + disable)
        self.cb_wood[2].setToolTip(self.doc.double_board() + disable)
        self.cb_wood_label[3].setToolTip(self.doc.dd_board() + disable_double)
        self.cb_wood[3].setToolTip(self.doc.dd_board() + disable_double)

        self.le_boardm_label[0].setToolTip(self.doc.double_thickness() + disable_double)
        self.le_boardm[0].setToolTip(self.doc.double_thickness() + disable_double)
        self.le_boardm_label[1].setToolTip(self.doc.dd_thickness() + disable_dd)
        self.le_boardm[1].setToolTip(self.doc.dd_thickness() + disable_dd)

        self.es_slider0_label.setToolTip(self.doc.es_slider0())
        self.es_slider0.setToolTip(self.doc.es_slider0())
        self.es_slider1_label.setToolTip(self.doc.es_slider1())
        self.es_slider1.setToolTip(self.doc.es_slider1())
        self.cb_es_centered.setToolTip(self.doc.es_centered())
        self.cb_vsfingers_label.setToolTip(self.doc.cb_vsfingers())
        self.cb_vsfingers.setToolTip(self.doc.cb_vsfingers())

    def create_status_bar(self):
        '''
        Creates a status message bar that is placed at the bottom of the
        main frame.
        '''
        tt_message = self.transl.tr('Status of the last operation.')
        tt_fit = self.transl.tr('Maximum overlap and gap for the current joint.'\
                 ' Too much overlap will cause an interference fit,'\
                 ' while too much gap will result in a loose-fitting joint.')

        # Create the fonts and labels for each field
        font = QtGui.QFont('Times', 14)
        fm = QtGui.QFontMetrics(font)
        fontL = QtGui.QFont(font)
        fontL.setBold(True)
        fmL = QtGui.QFontMetrics(fontL)

        fit_text = self.transl.tr('Fit:')
        fit = QtWidgets.QLabel(fit_text)
        fit.setFont(fontL)
        fit.setFixedWidth(fmL.width(fit_text))
        fit.setToolTip(tt_fit)

        status_text = self.transl.tr('Status:')
        status = QtWidgets.QLabel(status_text)
        status.setFont(fontL)
        status.setFixedWidth(fmL.width(status_text))
        status.setToolTip(tt_message)

        # Create the label widgets that will change their text
        style = QtWidgets.QFrame.Panel | QtWidgets.QFrame.Raised
        self.status_message_label = QtWidgets.QLabel(self.transl.tr('MESSAGE'))
        self.status_message_label.setFont(font)
        self.status_message_label.setFrameStyle(style)
        self.status_message_label.setToolTip(tt_message)

        self.status_fit_label = QtWidgets.QLabel(self.transl.tr('FIT'))
        w = fm.width(self.transl.tr('Max gap = 0.0000 mm  Max overlap = 0.0000 mm'))
        self.status_fit_label.setFixedWidth(w)
        self.status_fit_label.setFont(font)
        self.status_fit_label.setFrameStyle(style)
        self.status_fit_label.setToolTip(tt_fit)

        # Add labels to statusbar
        self.statusbar = self.statusBar()
        #self.status_message_label.setAlignment(QtCore.Qt.AlignRight)
        self.statusbar.addPermanentWidget(fit, 1)
        self.statusbar.addPermanentWidget(self.status_fit_label, 2)
        self.statusbar.addPermanentWidget(status, 1)
        self.statusbar.addPermanentWidget(self.status_message_label, 2)

        self.status_message(self.transl.tr('Ready'))

    def status_message(self, msg, warning=False, flash_len_ms=None):
        '''
        Displays a message to the status bar
        '''
        if warning:
            style = 'background-color: red; color: white'
            self.status_message_label.setStyleSheet(style)
        else:
            self.status_message_label.setStyleSheet('color: green')
        self.status_message_label.setText(msg)
        if flash_len_ms is not None:
            QtCore.QTimer.singleShot(flash_len_ms, self._on_flash_status_off)

    def status_fit(self):
        '''
        Updates the fit parameters in the status bar.
        '''
        if self.fig.geom is None:
            return
        msg = self.transl.tr('Max gap = %.3f%s  Max overlap = %.3f%s')
        gap = self.fig.geom.max_gap
        overlap = self.fig.geom.max_overlap
        warn_gap = self.units.abstract_to_increments(self.config.warn_gap, False)
        warn_overlap = self.units.abstract_to_increments(self.config.warn_overlap, False)
        u = self.units.units_string()
        if overlap > warn_overlap or gap > warn_gap:
            style = 'background-color: red; color: white'
            self.status_fit_label.setStyleSheet(style)
        else:
            self.status_fit_label.setStyleSheet('color: green')
        gap = self.units.increments_to_length(gap)
        overlap = self.units.increments_to_length(overlap)
        self.status_fit_label.setText(msg % (gap, u, overlap, u))

    def draw(self):
        '''(Re)draws the template and boards'''
        if self.config.debug:
            print('draw')
        self.template = router.Incra_Template(self.units, self.boards)
        self.fig.draw(self.template, self.boards, self.bit, self.spacing, self.woods,
                      self.description)
        self.status_fit()

    def reinit_spacing(self):
        '''
        Re-initializes the joint spacing objects.  This must be called
        when the router bit or board change dimensions.
        '''
        spacing_index = self.tabs_spacing.currentIndex()

        # Re-create the spacings objects
        if spacing_index == self.equal_spacing_id:
            self.equal_spacing = spacing.Equally_Spaced(self.bit, self.boards, self.config)
        elif spacing_index == self.var_spacing_id:
            self.var_spacing = spacing.Variable_Spaced(self.bit, self.boards, self.config)
        elif spacing_index == self.edit_spacing_id:
            self.edit_spacing = spacing.Edit_Spaced(self.bit, self.boards, self.config)
        else:
            raise ValueError(self.transl.tr('Bad value for spacing_index %d') % self.spacing_index)

        # Switch spacing index if now calculation issues
        self.spacing_index = self.tabs_spacing.currentIndex()
        self.set_spacing_widgets()

    def set_spacing_widgets(self):
        '''
        Sets the spacing widget parameters
        '''
        # enable/disable changing parameters, depending upon spacing algorithm
        les = [self.le_board_width, self.le_board_width_label,
               self.le_bit_width, self.le_bit_width_label,
               self.le_bit_depth, self.le_bit_depth_label,
               self.le_bit_angle, self.le_bit_angle_label]
        les.extend(self.cb_wood)
        les.extend(self.cb_wood_label)
        les.extend(self.le_boardm)
        les.extend(self.le_boardm_label)
        if self.spacing_index == self.edit_spacing_id:
            for le in les:
                le.blockSignals(True)
                le.setEnabled(False)
                le.setStyleSheet("color: gray;")
                le.blockSignals(False)
        else:
            for le in les:
                le.blockSignals(True)
                le.setEnabled(True)
                le.setStyleSheet("color: black;")
                le.blockSignals(False)
            if not self.boards[2].active:
                disable = self.le_boardm
                disable.extend(self.le_boardm_label)
                disable.append(self.cb_wood[3])
                disable.append(self.cb_wood_label[3])
                for le in disable:
                    le.blockSignals(True)
                    le.setEnabled(False)
                    le.setStyleSheet("color: gray;")
                    le.blockSignals(False)
            if not self.boards[3].active:
                disable = [self.le_boardm[1], self.le_boardm_label[1]]
                for le in disable:
                    le.blockSignals(True)
                    le.setEnabled(False)
                    le.setStyleSheet("color: gray;")
                    le.blockSignals(False)

        # Set up the various widgets for each spacing option
        if self.spacing_index == self.equal_spacing_id:
            # Equal spacing widgets
            params = self.equal_spacing.params
            p = params['Spacing']
            self.es_slider0.blockSignals(True)
            self.es_slider0.setMinimum(p.vMin)
            self.es_slider0.setMaximum(p.vMax)
            self.es_slider0.setValue(p.v)
            utils.set_slider_tick_interval(self.es_slider0)
            self.es_slider0.blockSignals(False)
            p = params['Width']
            self.es_slider1.blockSignals(True)
            self.es_slider1.setMinimum(p.vMin)
            self.es_slider1.setMaximum(p.vMax)
            self.es_slider1.setValue(p.v)
            utils.set_slider_tick_interval(self.es_slider1)
            self.es_slider1.blockSignals(False)
            p = params['Centered']
            centered = p.v
            self.cb_es_centered.blockSignals(True)
            self.cb_es_centered.setChecked(centered)
            self.cb_es_centered.blockSignals(False)

            self.equal_spacing.set_cuts()
            self.es_slider0_label.setText(self.equal_spacing.labels[0])
            self.es_slider1_label.setText(self.equal_spacing.labels[1])
            self.spacing = self.equal_spacing
        elif self.spacing_index == self.var_spacing_id:
            # Variable spacing widgets
            params = self.var_spacing.params
            p = params['Fingers']
            self.cb_vsfingers.blockSignals(True)
            self.update_cb_vsfingers(p.vMin, p.vMax, p.v)
            self.cb_vsfingers.blockSignals(False)
            self.var_spacing.set_cuts()
            self.cb_vsfingers_label.setText(self.transl.tr(self.var_spacing.labels[0]))
            self.spacing = self.var_spacing
        elif self.spacing_index == self.edit_spacing_id:
            # Edit spacing parameters.  Currently, this has no parameters, and
            # uses as a starting spacing whatever the previous spacing set.
            self.edit_spacing.set_cuts(self.spacing.cuts)
            self.spacing = self.edit_spacing
        else:
            raise ValueError(self.transl.tr('Bad value for spacing_index %d') % self.spacing_index)

        self.update_tooltips()

    @QtCore.pyqtSlot(int)
    def _on_tabs_spacing(self, index):
        '''Handles changes to spacing algorithm'''
        if self.config.debug:
            print('_on_tabs_spacing')
        if self.spacing_index == self.edit_spacing_id and index != self.edit_spacing_id and \
            self.spacing.changes_made():
            msg = self.transl.tr('You are exiting the Editor, which will discard'\
                  ' any changes made in the Editor.'\
                  '\n\nAre you sure you want to do this?')
            reply = QtWidgets.QMessageBox.question(self, self.transl.tr('Message'), msg,
                                                   QtWidgets.QMessageBox.Yes,
                                                   QtWidgets.QMessageBox.No)
            if reply == QtWidgets.QMessageBox.No:
                self.tabs_spacing.setCurrentIndex(self.spacing_index)
                return
        try:
            self.reinit_spacing()
        except:
            # Rollback tab switch in case of exception
            if index == self.var_spacing_id:
                self.tabs_spacing.setCurrentIndex(self.spacing_index)
            raise

        self.draw()
        self.status_message(self.transl.tr('Changed to spacing algorithm %s')\
                            % str(self.tabs_spacing.tabText(index)))
        self.file_saved = False

    @QtCore.pyqtSlot()
    def _on_bit_width(self):
        '''Handles changes to bit width'''
        if self.config.debug:
            print('_on_bit_width')
        val = qt_utils.set_router_value(self.le_bit_width, self.bit, 'width',
                                        'set_width_from_string')
        if val is not None:
            self.reinit_spacing()
            self.draw()
            self.status_message(self.transl.tr('Changed bit width to ') + val)
            self.file_saved = False

    @QtCore.pyqtSlot()
    def _on_bit_depth(self):
        '''Handles changes to bit depth'''
        if self.config.debug:
            print('_on_bit_depth')
        val = qt_utils.set_router_value(self.le_bit_depth, self.bit, 'depth',
                                        'set_depth_from_string')
        if val is not None:
            for b in self.boards:
                b.set_height(self.bit)
            self.reinit_spacing()
            self.draw()
            self.status_message(self.transl.tr('Changed bit depth to ') + val)
            self.file_saved = False

    @QtCore.pyqtSlot()
    def _on_bit_angle(self):
        '''Handles changes to bit angle'''
        if self.config.debug:
            print('_on_bit_angle')
        val = qt_utils.set_router_value(self.le_bit_angle, self.bit, 'angle',
                                        'set_angle_from_string', True)
        if val is not None:
            self.reinit_spacing()
            self.draw()
            self.status_message(self.transl.tr('Changed bit angle to ') + val)
            self.file_saved = False
            self.threeDS_enabler()

    @QtCore.pyqtSlot()
    def _on_board_width(self):
        '''Handles changes to board width'''
        if self.config.debug:
            print('_on_board_width')
        val = qt_utils.set_router_value(self.le_board_width, self.boards[0], 'width',
                                        'set_width_from_string')
        if val is not None:
            # Check if board with is applicable for a tab
            err = False
            msg = ''
            if self.spacing_index == self.var_spacing_id and \
                    not spacing.Variable_Spaced.is_board_width_ok(self.bit, self.boards):
                err = True
                msg = self.transl.tr(spacing.Variable_Spaced.msg)
            if self.spacing_index == self.equal_spacing_id and \
                    not spacing.Equally_Spaced.is_board_width_ok(self.bit, self.boards,
                                                                 self.config):
                err = True
                msg = self.transl.tr(spacing.Equally_Spaced.msg)
            if err:
                self.boards[0].width = self.boards[1].width
                self.le_board_width.setText(self.units.increments_to_string(self.boards[0].width))
                self.status_message(self.transl.tr('Board width is not changed'))
                raise spacing.Spacing_Exception(msg)

            for b in self.boards[1:]:
                b.width = self.boards[0].width

            self.reinit_spacing()
            self.draw()
            self.status_message(self.transl.tr('Changed board width to ') + val)
            self.file_saved = False

    @QtCore.pyqtSlot()
    def _on_description(self):
        '''Handles changes to description'''
        if self.config.debug:
            print('_on_description')
        if self.le_description.isModified():
            self.description = str(self.le_description.text())
            self.draw()
            self.status_message(self.transl.tr(
                'Changed description to "{}"').format(self.description))
            self.file_saved = False

    @QtCore.pyqtSlot(int)
    def _on_es_slider0(self, value):
        '''Handles changes to the equally-spaced slider spacing'''
        if self.config.debug:
            print('_on_es_slider0', value)
        self.equal_spacing.params['Spacing'].v = value
        self.equal_spacing.set_cuts()
        self.es_slider0_label.setText(self.equal_spacing.labels[0])
        self.draw()
        self.status_message(self.transl.tr('Changed slider %s') % str(self.es_slider0_label.text()))
        self.file_saved = False

    @QtCore.pyqtSlot(int)
    def _on_es_slider1(self, value):
        '''Handles changes to the equally-spaced slider Width'''
        if self.config.debug:
            print('_on_es_slider1', value)
        self.equal_spacing.params['Width'].v = value
        self.equal_spacing.set_cuts()
        self.es_slider1_label.setText(self.equal_spacing.labels[1])
        self.draw()
        self.status_message(self.transl.tr('Changed slider %s') % str(self.es_slider1_label.text()))
        self.file_saved = False

    @QtCore.pyqtSlot(int)
    def _on_vs_slider0(self, value):
        '''Handles changes to the variable spaced slider D'''
        if self.config.debug:
            print('_on_vs_slider0', value)
        self.var_spacing.params['Spacing'].v = value
        self.var_spacing.set_cuts()
        self.vs_slider0_label.setText(self.var_spacing.labels[1])
        self.draw()
        self.status_message(self.transl.tr('Changed slider %s') % str(self.vs_slider0_label.text()))
        self.file_saved = False

    @QtCore.pyqtSlot()
    def _cb_vs_inverted(self):
        '''Handles changes inverse variable fingers'''
        if self.config.debug:
            print('_cb_vs_inverted')
        self.var_spacing.params['Inverted'].v = self.cb_vs_inverted.isChecked()
        self.var_spacing.calc_var_params()

        # ...combox box for fingers
        p = self.var_spacing.params['Spacing']
        self.vs_slider0.setMinimum(p.vMin)
        self.vs_slider0.setMaximum(p.vMax)
        self.vs_slider0.setValue(p.v)

        self.var_spacing.set_cuts()
        self.draw()
        if self.var_spacing.params['Inverted'].v:
            self.status_message(self.transl.tr('Checked Inverted.'))
        else:
            self.status_message(self.transl.tr('Unchecked Inverted.'))
        self.file_saved = False

    @QtCore.pyqtSlot()
    def _on_cb_es_centered(self):
        '''Handles changes to centered checkbox'''
        if self.config.debug:
            print('_on_cb_es_centered')
        self.equal_spacing.params['Centered'].v = self.cb_es_centered.isChecked()
        self.equal_spacing.set_cuts()
        self.draw()
        if self.equal_spacing.params['Centered'].v:
            self.status_message(self.transl.tr('Checked Centered.'))
        else:
            self.status_message(self.transl.tr('Unchecked Centered.'))
        self.file_saved = False

    @QtCore.pyqtSlot(int)
    def _on_cb_vsfingers(self, index):
        '''Handles changes to the variable-spaced slider Fingers'''
        if self.config.debug:
            print('_on_cb_vsfingers', index)
        self.var_spacing.params['Fingers'].v = int(self.cb_vsfingers.itemText(index))
        self.var_spacing.calc_var_params()

        # ...combox box for fingers
        p = self.var_spacing.params['Spacing']
        self.vs_slider0.setMinimum(p.vMin)
        self.vs_slider0.setMaximum(p.vMax)
        self.vs_slider0.setValue(p.v)
        self.var_spacing.set_cuts()

        self.cb_vsfingers_label.setText(self.var_spacing.labels[0])
        self.draw()
        self.status_message(self.transl.tr('%s ') % str(self.cb_vsfingers_label.text()) + \
                            self.cb_vsfingers.itemText(index))
        self.file_saved = False

    @QtCore.pyqtSlot()
    def _on_screenshot(self):
        '''
        Handles screenshot events.
        '''
        if self.config.debug:
            print('_on_screenshot')
        self._on_save(True)

    @QtCore.pyqtSlot()
    def _on_save(self, do_screenshot=False):
        '''
        Handles save file events. The file format is PNG, with metadata
        to support recreating the joint.
        '''
        if self.config.debug:
            print('_on_save')

        # Form the default filename prefix
        prefix = 'pyrouterjig'
        suffix = 'png'
        if self.screenshot_index is None:
            self.screenshot_index = utils.get_file_index(self.working_dir, prefix, suffix)
        fname = prefix
        fname += str(self.screenshot_index)

        # Get the file name.  The default name is indexed on the number of
        # times this function is called.  If a screenshot, don't prompt for
        # the filename and use the default name
        defname = os.path.join(self.working_dir, fname)
        if do_screenshot:
            filename = defname + '.' + suffix
        else:
            # This is the simple approach to set the filename, but doesn't allow
            # us to update the working_dir, if the user changes it.
            # filename = QtWidgets.QFileDialog.getSaveFileName(self, 'Save file', \
            #                     defname, 'Portable Network Graphics (*.png)')
            # ... so here is now we do it:
            dialog = QtWidgets.QFileDialog(self, self.transl.tr('Save file'), defname,
                                           'Portable Network Graphics (*.png)')

            dialog.setDefaultSuffix(suffix)
            dialog.setFileMode(QtWidgets.QFileDialog.AnyFile)
            dialog.setAcceptMode(QtWidgets.QFileDialog.AcceptSave)
            filename = None
            if dialog.exec_():
                filenames = dialog.selectedFiles()
                d = str(dialog.directory().path())
                # force recomputation of index, next time around, if path changed
                if d != self.working_dir:
                    self.screenshot_index = None
                self.working_dir = d
                filename = str(filenames[0]).strip()
            if filename is None:
                self.status_message(self.transl.tr('File not saved'), warning=True)
                return

        # Save the file with metadata

        if do_screenshot:
            p_screen = QtWidgets.QApplication.primaryScreen()
            image = p_screen.grabWindow(self.winId())
        else:
            image = self.fig.image(self.template, self.boards, self.bit, self.spacing,
                                   self.woods, self.description)

        s = serialize.serialize(self.bit, self.boards, self.spacing,
                                self.config)

        # we use UUEC encoding so need more attributes in the image file
        # QT5 does not work propertly with PNG text; use PIL as workaround

        # Save QT image into stream and get it back into PIL to avoid native
        # pil conversion risks
        buffer = QtCore.QBuffer()
        buffer.open(QtCore.QIODevice.ReadWrite)
        image.save(buffer, "PNG")
        pio = BytesIO()
        pio.write(buffer.data())
        pio.seek(0)
        buffer.close()
        pilimg = Image.open(pio)

        # convert image to unifyed profile
        # however we know that the image taken from monitor so need to convert monitor to sRGB
        # feel free to use other profile if any
        monitor_profile = ImageCms.get_display_profile()
        if monitor_profile != None:
            monitor_profile = ImageCms.createProfile('sRGB') # rare happen case - non profiled monitor!!!!

        srgb = ImageCms.createProfile('sRGB')

        # here we convert image to the profile. and got the profile into info
        # The point is that the info will lost on save so we have to assign the proper one profile when safe the image
        pilimg = ImageCms.profileToProfile(pilimg, monitor_profile, srgb)

        # uncomment the line below to set color profiling off
        info = PngImagePlugin.PngInfo()

        info.add_text('pyRouterJig', s)
        info.add_text('pyRouterJig_v', utils.VERSION)

        r = True
        try:
            pilimg.save(filename, 'png', pnginfo=info )
        except OSError:
            r = False

        if r:
            self.status_message(self.transl.tr('Saved to file %s') % filename)
            if self.screenshot_index is not None:
                self.screenshot_index += 1
            self.file_saved = True
        else:
            self.status_message(self.transl.tr('Unable to save to file %s') % filename,
                                warning=True)

    @QtCore.pyqtSlot()
    def _on_open(self):
        '''
        Handles open file events.  The file format is  PNG, with metadata
        to support recreating the joint.  In other words, the file must
        have been saved using _on_save().
        '''
        if self.config.debug:
            print('_on_open')

        # Make sure changes are not lost
        if not self.file_saved:
            msg = self.transl.tr('Current joint not saved.'\
                  ' Opening a new file will overwrite the current joint.'\
                  '\n\nAre you sure you want to do this?')
            reply = QtWidgets.QMessageBox.question(self, self.transl.tr('Message'), msg,
                                                   QtWidgets.QMessageBox.Yes,
                                                   QtWidgets.QMessageBox.No)

            if reply == QtWidgets.QMessageBox.No:
                return

        # Get the file name
        filename, _ = QtWidgets.QFileDialog.getOpenFileName(
            self, self.transl.tr('Open file'),
            self.working_dir,
            'Portable Network Graphics (*.png)')
        # filename = str(filename).strip()
        if not filename:
            self.status_message(self.transl.tr('File open aborted'), warning=True)
            return

        # From the image file, parse the metadata.
        image = Image.open(filename)
        s = image.info['pyRouterJig']

        if not s:
            msg = self.transl.tr('File %s does not contain pyRouterJig data.  The PNG file'\
                  ' must have been saved using pyRouterJig.') % filename
            QtWidgets.QMessageBox.warning(self, self.transl.tr('Error'), msg)
            return

        # backwards compatibility
        (bit, boards, sp, sp_type) = \
            serialize.unserialize(s, self.config, ('pyRouterJig_v' in image.info.keys()),
                                  self.transl)

        if self.bit.units.metric != bit.units.metric:
            scales_name = 'English'
            if bit.units.metric:
                scales_name = 'Metric'
            msg = self.transl.tr('Unable to use the file {}.'
                                 '\nJoin designed for another scale system.\n'
                                 'Switch pyRouterJig into {} system first').\
                                format(filename, scales_name)
            QtWidgets.QMessageBox.warning(self, self.transl.tr('Error'), msg)
            return

        # Reset the dependent data
        self.bit = bit
        self.boards = boards
        self.units = self.bit.units
        self.doc = doc.Doc(self.units)
        self.template = router.Incra_Template(self.units, self.boards)

        # ... set the wood selection for each board.  If the wood does not
        # exist, set to a wood we know exists.  This can happen if the wood
        # image files don't exist across users.
<<<<<<< HEAD
        # self.boards[i].wood is newstr type use str(self.boards[i].wood) is for old files compatibility
        for i in range(4):
=======
        # self.boards[i].wood is newstr type use str(self.boards[i].wood) is for
        # old files compatibility
        for i in lrange(4):
>>>>>>> 2e3e4e9b
            if self.boards[i].wood is None:
                self.boards[i].set_wood('NONE')
            elif str(self.boards[i].wood) not in self.woods.keys():
                local_wood = self.transl.tr(str(self.boards[i].wood))
                if local_wood in self.woods.keys():
                    self.boards[i].set_wood(local_wood)
                else :
                    self.boards[i].set_wood(self.transl.tr('DiagCrossPattern'))

            # backwards compatibility fix
            self.boards[i].wood = str(self.boards[i].wood)
            j = self.cb_wood[i].findText(self.boards[i].wood)
            self.cb_wood[i].setCurrentIndex(j)

        # ... set double* board input parameters.  The double* inputs are
        # activated/deactivated in set_spacing_parameters(), called below
        if self.boards[2].active:
            self.le_boardm[0].setText(self.units.increments_to_string(self.boards[2].dheight))
            if self.boards[3].active:
                self.le_boardm[1].setText(self.units.increments_to_string(self.boards[3].dheight))
        else:
            i = self.cb_wood[3].findText('NONE')
            self.cb_wood[3].setCurrentIndex(i)

        # ... set spacing cuts and tabs
        if sp_type == 'Equa':
            sp.set_cuts()
            self.equal_spacing = sp
            self.spacing_index = self.equal_spacing_id
        elif sp_type == 'Vari':
            sp.set_cuts()
            self.var_spacing = sp
            self.spacing_index = self.var_spacing_id
        elif sp_type == 'Edit':
            self.edit_spacing = sp
            self.spacing_index = self.edit_spacing_id

        self.spacing = sp
        self.tabs_spacing.blockSignals(True)
        self.tabs_spacing.setCurrentIndex(self.spacing_index)
        self.tabs_spacing.blockSignals(False)

        # ... set line edit parameters
        self.le_board_width.setText(self.units.increments_to_string(self.boards[0].width))
        self.le_bit_width.setText(self.units.increments_to_string(self.bit.width))
        self.le_bit_depth.setText(self.units.increments_to_string(self.bit.depth))
        self.le_bit_angle.setText(str(self.bit.angle))
        self.set_spacing_widgets()

        self.draw()

    def threeDS_enabler(self):
        '''
        Enables / Disables 3DS file save, depending on joint and bit
        properties
        '''
        if self.config.debug:
            print('threeDS_enabler')

        if self.bit.angle > 0 or self.boards[2].active:
            self.threeDS_action.setEnabled(False)
        else:
            self.threeDS_action.setEnabled(True)

    @QtCore.pyqtSlot()
    def _on_3ds(self):
        '''
        Handles export to 3DS file events.
        '''
        if self.config.debug:
            print('_on_3ds')

        fname = 'pyrouterjig.3ds'

        # Get the file name
        defname = os.path.join(self.working_dir, fname)
        dialog = QtWidgets.QFileDialog(self, self.transl.tr('Export joint'), defname,
                                       'Autodesk 3DS file (*.3ds)')
        dialog.setFileMode(QtWidgets.QFileDialog.AnyFile)
        dialog.setAcceptMode(QtWidgets.QFileDialog.AcceptSave)
        filename = None
        if dialog.exec_():
            filenames = dialog.selectedFiles()
            d = str(dialog.directory().path())
            # force recomputation of index, next time around, if path changed
            if d != self.working_dir:
                self.screenshot_index = None
            self.working_dir = d
            filename = str(filenames[0]).strip()
        if filename is None:
            self.status_message(self.transl.tr('Joint not exported'), warning=True)
            return

        threeDS.joint_to_3ds(filename, self.boards, self.bit, self.spacing)
        self.status_message(self.transl.tr('Exported to file %s') % filename)

    @QtCore.pyqtSlot()
    def _on_print(self):
        '''Handles print events'''
        if self.config.debug:
            print('_on_print')

        r = self.fig.print(self.template, self.boards, self.bit, self.spacing,
                           self.woods, self.description)
        if r:
            self.status_message(self.transl.tr('Figure printed'))
        else:
            self.status_message(self.transl.tr('Figure not printed'), warning=True)

    @QtCore.pyqtSlot()
    def _on_print_table(self):
        '''Handles printing the router pass location table'''
        if self.config.debug:
            print('_on_print_table')

        prefix = 'table_'
        suffix = '.txt'
        if self.table_index is None:
            self.table_index = utils.get_file_index(self.working_dir, prefix, suffix)

        fname = prefix + str(self.table_index) + suffix
        filename = os.path.join(self.working_dir, fname)
        title = router.create_title(self.boards, self.bit, self.spacing)
        utils.print_table(filename, self.boards, title)
        self.table_index += 1
        self.status_message(self.transl.tr('Saved router pass location table to %s') % filename)

    @QtCore.pyqtSlot()
    def _on_about(self):
        '''Handles about dialog event'''
        if self.config.debug:
            print('_on_about')

        box = QtWidgets.QMessageBox(self)
        s = self.transl.tr('<font size=5 color=red>Welcome to <i>pyRouterJig</i> !</font>')
        s += self.transl.tr('<h3>Version: %s</h3>') % utils.VERSION
        box.setText(s + self.doc.short_desc() + self.doc.license())
        box.setTextFormat(QtCore.Qt.RichText)
        box.show()

    @QtCore.pyqtSlot()
    def _on_preferences(self):
        '''Handles opening and changing preferences'''
        if self.config.debug:
            print('_on_preferences')

        self.config_window.initialize()
        r = self.config_window.exec_()
        if r == 0:
            self.status_message(self.transl.tr('No changes made to configuration file.'),
                                warning=True)
        else:
            self.status_message(self.transl.tr('Preference changes saved in configuration file.'))
            self.bit.bit_gentle = self.config_window.bit.bit_gentle

        # Update widgets that may have changed
        actions = [self.finger_size_action,
                   self.caul_action,
                   self.pass_id_action,
                   self.pass_location_action]
        for a in actions:
            a.blockSignals(True)
        self.finger_size_action.setChecked(self.config.show_finger_widths)
        self.caul_action.setChecked(self.config.show_caul)
        self.fit_action.setChecked(self.config.show_fit)
        self.pass_id_action.setChecked(self.config.show_router_pass_identifiers)
        self.pass_location_action.setChecked(self.config.show_router_pass_locations)
        for a in actions:
            a.blockSignals(False)

        (woods, patterns) = qt_utils.create_wood_dict(self.config.wood_images, self.transl)
        self.woods = copy.deepcopy(woods)
        self.woods.update(patterns)
        for i in range(len(self.boards)):
            cb = self.cb_wood[i]
            has_none = (cb.findText('NONE') >= 0)
            selected_wood = cb.currentText()
            current_wood = cb.currentData()
            if selected_wood != 'NONE':
                current_wood = self.config.default_wood
            self.populate_wood_combo_box(cb, woods, patterns, current_wood, has_none)
            if selected_wood != 'NONE':
                self.boards[i].set_wood(cb.currentText())
        self.draw()

    @QtCore.pyqtSlot()
    def _on_exit(self):
        '''Handles code exit events'''
        if self.config.debug:
            print('_on_exit')
        if self.file_saved:
            # QtGui.qApp.quit()
            QtWidgets.qApp.quit()
        else:
            msg = self.transl.tr('Figure was changed but not saved.'
                                 ' Are you sure you want to quit?')
            reply = QtWidgets.QMessageBox.question(self, 'Message', msg,
                                                   QtWidgets.QMessageBox.Yes,
                                                   QtWidgets.QMessageBox.No)

            if reply == QtWidgets.QMessageBox.Yes:
                QtWidgets.qApp.quit()

    @QtCore.pyqtSlot()
    def _on_doclink(self):
        '''Handles doclink event'''
        if self.config.debug:
            print('_on_doclink')

        webbrowser.open('http://lowrie.github.io/pyRouterJig/documentation.html')

    def _on_wood(self, iwood, index=None, reinit=False):
        '''Handles all changes in wood'''
        if self.config.debug:
            print('_on_wood', iwood, index)
        if index is None:
            index = max(0, self.cb_wood[iwood].currentIndex())
            self.cb_wood[iwood].setCurrentIndex(index)
        s = str(self.cb_wood[iwood].itemText(index))
        label = str(self.cb_wood_label[iwood].text())
        if s != 'NONE':
            self.boards[iwood].set_wood(s)
        if reinit:
            self.reinit_spacing()
        self.draw()
        msg = self.transl.tr('Changed %s to %s') % (label, s)
        self.status_message(msg)

    @QtCore.pyqtSlot(int)
    def _on_wood0(self, index):
        '''Handles changes in wood index 0'''
        if self.config.debug:
            print('_on_wood0', index)
        self._on_wood(0, index)

    @QtCore.pyqtSlot(int)
    def _on_wood1(self, index):
        '''Handles changes in wood index 1'''
        if self.config.debug:
            print('_on_wood1', index)
        self._on_wood(1, index)

    @QtCore.pyqtSlot(int)
    def _on_wood2(self, index):
        '''Handles changes in wood index 2'''
        if self.config.debug:
            print('_on_wood2', index)
        s = str(self.cb_wood[2].itemText(index))
        reinit = False
        if s == 'NONE':
            if self.boards[2].active:
                reinit = True
            i = self.cb_wood[3].findText('NONE')
            self.cb_wood[3].setCurrentIndex(i)
            self.cb_wood[3].setEnabled(False)
            self.boards[2].set_active(False)
            self.boards[3].set_active(False)
            self.le_boardm[0].setEnabled(False)
            self.le_boardm[1].setEnabled(False)
            self.le_boardm[0].setStyleSheet("color: gray;")
            self.le_boardm[1].setStyleSheet("color: gray;")
        else:
            if not self.boards[2].active:
                reinit = True
            self.cb_wood[3].setEnabled(True)
            self.boards[2].set_active(True)
            self.le_boardm[0].setEnabled(True)
            self.le_boardm[0].setStyleSheet("color: black;")
        self._on_wood(2, index, reinit)
        self.threeDS_enabler()

    @QtCore.pyqtSlot(int)
    def _on_wood3(self, index):
        '''Handles changes in wood index 3'''
        if self.config.debug:
            print('_on_wood3', index)
        s = str(self.cb_wood[3].itemText(index))
        reinit = False
        if s == 'NONE':
            if self.boards[3].active:
                reinit = True
            self.boards[3].set_active(False)
            self.le_boardm[1].setEnabled(False)
            self.le_boardm[1].setStyleSheet("color: gray;")
        else:
            if not self.boards[3].active:
                reinit = True
            self.boards[3].set_active(True)
            self.le_boardm[1].setEnabled(True)
            self.le_boardm[1].setStyleSheet("color: black;")
        self._on_wood(3, index, reinit)

    def _on_boardm(self, i):
        '''Handles changes board-M height changes'''
        if self.config.debug:
            print('_on_boardm', i)
        val = qt_utils.set_router_value(self.le_boardm[i], self.boards[i + 2], 'dheight',
                                        'set_height_from_string', bit=self.bit)
        if val is not None:
            self.reinit_spacing()
            self.draw()
            labels = ['Double', 'Double-Double']
            self.status_message(self.transl.tr(
                'Changed {} Board thickness to {}').format(labels[i], val))
            self.file_saved = False

    @QtCore.pyqtSlot()
    def _on_boardm0(self):
        '''Handles changes board-M0 height'''
        self._on_boardm(0)

    @QtCore.pyqtSlot()
    def _on_boardm1(self):
        '''Handles changes board-M1 height'''
        self._on_boardm(1)

    @QtCore.pyqtSlot()
    def _on_edit_undo(self):
        '''Handles undo event'''
        if self.config.debug:
            print('_on_edit_undo')
        self.spacing.undo()
        self.status_message('Undo')
        self.draw()

    @QtCore.pyqtSlot()
    def _on_edit_moveL(self):
        '''Handles move left event'''
        if self.config.debug:
            print('_on_edit_moveL')
        (msg, warning) = self.spacing.cut_move_left()
        self.status_message(msg, warning)
        self.draw()

    @QtCore.pyqtSlot()
    def _on_edit_moveR(self):
        '''Handles move right event'''
        if self.config.debug:
            print('_on_edit_moveR')
        (msg, warning) = self.spacing.cut_move_right()
        self.status_message(msg, warning)
        self.draw()

    @QtCore.pyqtSlot()
    def _on_edit_widenL(self):
        '''Handles widen left event'''
        if self.config.debug:
            print('_on_edit_widenL')
        (msg, warning) = self.spacing.cut_widen_left()
        self.status_message(msg, warning)
        self.draw()

    @QtCore.pyqtSlot()
    def _on_edit_widenR(self):
        '''Handles widen right event'''
        if self.config.debug:
            print('_on_edit_widenR')
        (msg, warning) = self.spacing.cut_widen_right()
        self.status_message(msg, warning)
        self.draw()

    @QtCore.pyqtSlot()
    def _on_edit_trimL(self):
        '''Handles trim left event'''
        if self.config.debug:
            print('_on_edit_trimL')
        (msg, warning) = self.spacing.cut_trim_left()
        self.status_message(msg, warning)
        self.draw()

    @QtCore.pyqtSlot()
    def _on_edit_trimR(self):
        '''Handles trim right event'''
        if self.config.debug:
            print('_on_edit_trimR')
        (msg, warning) = self.spacing.cut_trim_right()
        self.status_message(msg, warning)
        self.draw()

    @QtCore.pyqtSlot()
    def _on_edit_toggle(self):
        '''Handles edit toggle event'''
        if self.config.debug:
            print('_on_edit_toggle')
        msg = self.spacing.cut_toggle()
        self.status_message(msg)
        self.draw()

    @QtCore.pyqtSlot()
    def _on_edit_cursorL(self):
        '''Handles cursor left event'''
        if self.config.debug:
            print('_on_edit_cursorL')
        msg = self.spacing.cut_increment_cursor(-1)
        self.status_message(msg)
        self.draw()

    @QtCore.pyqtSlot()
    def _on_edit_cursorR(self):
        '''Handles toggle right event'''
        if self.config.debug:
            print('_on_edit_cursorR')
        msg = self.spacing.cut_increment_cursor(1)
        self.status_message(msg)
        self.draw()

    @QtCore.pyqtSlot()
    def _on_edit_activate_all(self):
        '''Handles edit activate all event'''
        if self.config.debug:
            print('_on_edit_activate_all')
        msg = self.spacing.cut_all_active()
        self.status_message(msg)
        self.draw()

    @QtCore.pyqtSlot()
    def _on_edit_deactivate_all(self):
        '''Handles edit deactivate all event'''
        if self.config.debug:
            print('_on_edit_deactivate_all')
        msg = self.spacing.cut_all_not_active()
        self.status_message(msg)
        self.draw()

    @QtCore.pyqtSlot()
    def _on_edit_add(self):
        '''Handles add cut event'''
        if self.config.debug:
            print('_on_edit_add')
        (msg, warning) = self.spacing.cut_add()
        self.status_message(msg, warning)
        self.draw()

    @QtCore.pyqtSlot()
    def _on_edit_del(self):
        '''Handles delete cuts event'''
        if self.config.debug:
            print('_on_edit_del')
        (msg, warning) = self.spacing.cut_delete_active()
        self.status_message(msg, warning)
        self.draw()

    @QtCore.pyqtSlot()
    def _on_flash_status_off(self):
        '''Handles event to turn off statusbar message'''
        if self.config.debug:
            print('_on_flash_status_off')
        self.status_message_label.setText('')

    @QtCore.pyqtSlot()
    def _on_fullscreen(self):
        '''Handles toggling full-screen mode'''
        if self.config.debug:
            print('_on_fullscreen')
        if self.windowState() & QtCore.Qt.WindowFullScreen:
            self.showNormal()
            self.status_message(self.transl.tr('Exited full-screen mode.'))
        else:
            self.showFullScreen()
            self.status_message(self.transl.tr('Entered full-screen mode.'))

    @QtCore.pyqtSlot()
    def _on_caul(self):
        '''Handles toggling showing caul template'''
        self.config.show_caul = self.caul_action.isChecked()
        if self.config_window is not None:
            self.config_window.update_state('show_caul')
        if self.config.show_caul:
            self.status_message(self.transl.tr('Turned on caul template.'))
        else:
            self.status_message(self.transl.tr('Turned off caul template.'))
        self.file_saved = False
        self.draw()

    @QtCore.pyqtSlot()
    def _on_finger_sizes(self):
        '''Handles toggling showing finger sizes'''
        if self.config.debug:
            print('_on_finger_sizes')
        self.config.show_finger_widths = self.finger_size_action.isChecked()
        if self.config_window is not None:
            self.config_window.update_state('show_finger_widths')
        if self.config.show_finger_widths:
            self.status_message(self.transl.tr('Turned on finger widths.'))
        else:
            self.status_message(self.transl.tr('Turned off finger widths.'))
        self.draw()

    @QtCore.pyqtSlot()
    def _on_fit(self):
        '''Handles toggling showing fit of joint'''
        self.config.show_fit = self.fit_action.isChecked()
        if self.config_window is not None:
            self.config_window.update_state('show_fit')
        if self.config.show_fit:
            self.status_message(self.transl.tr('Turned on fit view.'))
        else:
            self.status_message(self.transl.tr('Turned off fit view.'))
        self.file_saved = False
        self.draw()

    @QtCore.pyqtSlot()
    def _on_zoom(self):
        '''Handles toggling zoom mode'''
        self.fig.enable_zoom_mode(self.zoom_action.isChecked())
        if self.fig.zoom_mode:
            self.status_message(self.transl.tr('Turned on zoom mode.'))
        else:
            self.status_message(self.transl.tr('Turned off zoom mode.'))

    @QtCore.pyqtSlot()
    def _on_pass_id(self):
        '''Handles toggling showing router pass identifiers'''
        if self.config.debug:
            print('_on_pass_id')
        self.config.show_router_pass_identifiers = self.pass_id_action.isChecked()
        if self.config_window is not None:
            self.config_window.update_state('show_router_pass_identifiers')
        if self.config.show_router_pass_identifiers:
            self.status_message(self.transl.tr('Turned on router pass identifiers.'))
        else:
            self.status_message(self.transl.tr('Turned off router pass identifiers.'))
        self.draw()

    @QtCore.pyqtSlot()
    def _on_pass_location(self):
        '''Handles toggling showing router pass locations'''
        if self.config.debug:
            print('_on_pass_locations')
        self.config.show_router_pass_locations = self.pass_location_action.isChecked()
        if self.config_window is not None:
            self.config_window.update_state('show_router_pass_locations')
        if self.config.show_router_pass_locations:
            self.status_message(self.transl.tr('Turned on router pass locations.'))
        else:
            self.status_message(self.transl.tr('Turned off router pass locations.'))
        self.draw()

    def closeEvent(self, event):
        '''
        For closeEvents (user closes window or presses Ctrl-Q), ignore and call
        _on_exit()
        '''
        if self.config.debug:
            print('closeEvent')
        self._on_exit()
        event.ignore()

    def keyPressEvent(self, event):
        '''
        Handles key press events
        '''
        # return if not in Editor spacing mode
        if self.tabs_spacing.currentIndex() != self.edit_spacing_id:
            event.ignore()
            return

        msg = None
        warning = False
        if event.key() == QtCore.Qt.Key_Control:
            self.control_key = True
        elif event.key() == QtCore.Qt.Key_Alt:
            self.alt_key = True
        elif event.key() == QtCore.Qt.Key_U:
            self.spacing.undo()
            msg = 'Undo'
            self.draw()
        elif event.key() == QtCore.Qt.Key_A:
            msg = self.spacing.cut_all_active()
            self.draw()
        elif event.key() == QtCore.Qt.Key_N:
            msg = self.spacing.cut_all_not_active()
            self.draw()
        elif event.key() == QtCore.Qt.Key_Return:
            msg = self.spacing.cut_toggle()
            self.draw()
        elif event.key() == QtCore.Qt.Key_Minus:
            (msg, warning) = self.spacing.cut_delete_active()
            self.draw()
        elif event.key() == QtCore.Qt.Key_Plus:
            (msg, warning) = self.spacing.cut_add()
            self.draw()
        elif event.key() == QtCore.Qt.Key_Left:
            if self.control_key and self.alt_key:
                (msg, warning) = self.spacing.cut_widen_left()
            elif self.control_key:
                (msg, warning) = self.spacing.cut_trim_left()
            elif self.alt_key:
                (msg, warning) = self.spacing.cut_move_left()
            else:
                msg = self.spacing.cut_increment_cursor(-1)
            self.draw()
        elif event.key() == QtCore.Qt.Key_Right:
            if self.control_key and self.alt_key:
                (msg, warning) = self.spacing.cut_widen_right()
            elif self.control_key:
                (msg, warning) = self.spacing.cut_trim_right()
            elif self.alt_key:
                (msg, warning) = self.spacing.cut_move_right()
            else:
                msg = self.spacing.cut_increment_cursor(1)
            self.draw()
        else:
            msg = self.transl.tr('You pressed an unrecognized key: ')
            warning = True
            s = event.text()
            if s:
                msg += s
            else:
                msg += '%x' % event.key()
            event.ignore()
        if msg is not None:
            self.status_message(msg, warning)

    def keyReleaseEvent(self, event):
        '''
        Handles key release events
        '''
        # return if not edit spacing
        if self.tabs_spacing.currentIndex() != self.edit_spacing_id:
            event.ignore()
            return

        if event.key() == QtCore.Qt.Key_Control:
            self.control_key = False
        elif event.key() == QtCore.Qt.Key_Alt:
            self.alt_key = False
        else:
            event.ignore()
            if self.config.debug:
                print(self.transl.tr('you released %x') % event.key())


def run():
    '''
    Sets up and runs the application
    '''
    getcontext().prec = 4 + 4  # working in f8.4
    getcontext().Emin = -99999999  # working in f8.4
    getcontext().Emax = 99999999  # working in f8.4

#    QtGui.QApplication.setStyle('plastique')
#    QtGui.QApplication.setStyle('windows')
#    QtGui.QApplication.setStyle('windowsxp')
#    QtGui.QApplication.setStyle('macintosh')
#    QtGui.QApplication.setStyle('motif')
#    QtGui.QApplication.setStyle('cde')

    app = QtWidgets.QApplication(sys.argv)

    driver = Driver(app=app)
    driver.show()
    driver.center()
    driver.raise_()
    app.exec_()


if __name__ == '__main__':
    run()<|MERGE_RESOLUTION|>--- conflicted
+++ resolved
@@ -21,12 +21,6 @@
 '''
 Contains the main driver, using pySide or pyQt.
 '''
-<<<<<<< HEAD
-
-from builtins import str
-from decimal import getcontext
-=======
-from __future__ import print_function
 
 import os
 import sys
@@ -34,22 +28,13 @@
 import webbrowser
 import copy
 import shutil
-
 from io import BytesIO
 from decimal import getcontext
-
-from future.utils import lrange
->>>>>>> 2e3e4e9b
+from builtins import str
 from PIL import Image
 from PIL import ImageCms
 from PIL import PngImagePlugin
-
-<<<<<<< HEAD
-import os, sys, traceback, webbrowser, copy, shutil
-=======
 from PyQt5 import QtCore, QtGui, QtWidgets
->>>>>>> 2e3e4e9b
-
 import qt_fig
 import qt_config
 import qt_utils
@@ -94,11 +79,8 @@
         self.bit = router.Router_Bit(self.units, bit_width, bit_depth, bit_angle, bit_gentle)
         self.boards = []
         board_width = self.units.abstract_to_increments(self.config.board_width)
-<<<<<<< HEAD
-        for i in range(4):
-=======
-        for _ in lrange(4):
->>>>>>> 2e3e4e9b
+
+        for _ in range(4):
             self.boards.append(router.Board(self.bit, width=board_width))
         self.boards[2].set_active(False)
         self.boards[3].set_active(False)
@@ -1544,14 +1526,9 @@
         # ... set the wood selection for each board.  If the wood does not
         # exist, set to a wood we know exists.  This can happen if the wood
         # image files don't exist across users.
-<<<<<<< HEAD
-        # self.boards[i].wood is newstr type use str(self.boards[i].wood) is for old files compatibility
-        for i in range(4):
-=======
         # self.boards[i].wood is newstr type use str(self.boards[i].wood) is for
         # old files compatibility
-        for i in lrange(4):
->>>>>>> 2e3e4e9b
+        for i in range(4):
             if self.boards[i].wood is None:
                 self.boards[i].set_wood('NONE')
             elif str(self.boards[i].wood) not in self.woods.keys():
