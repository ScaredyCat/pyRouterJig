--- conflicted
+++ resolved
@@ -21,17 +21,11 @@
 '''
 Contains the classes that define the finger width and spacing.
 '''
-<<<<<<< HEAD
-
-from decimal import Decimal as D
-=======
-from __future__ import print_function
-from __future__ import division
->>>>>>> 2e3e4e9b
+
 import math
 import copy
 from operator import attrgetter
-from decimal import Decimal
+from decimal import Decimal as D
 
 from future.utils import lrange
 
@@ -290,12 +284,8 @@
         self.mMax = int((self.boards[0].width // (self.bit.midline + self.dhtot)) // 2 + 1)
         units = self.bit.units
         self.min_interior = 0
-<<<<<<< HEAD
+
         self.min_finger_width = D(self.bit.units.abstract_to_increments(self.config.min_finger_width))
-=======
-        self.min_finger_width = Decimal(
-            self.bit.units.abstract_to_increments(self.config.min_finger_width))
->>>>>>> 2e3e4e9b
         if self.mMax < self.mMin:
             # Normally it's better to call is_board_width_ok prior create the object
             raise Spacing_Exception(units.transl.tr(Variable_Spaced.msg))
@@ -325,11 +315,8 @@
         :return:
         '''
         min_interior = self.bit.midline + self.dhtot * 2
-<<<<<<< HEAD
-        S = math.floor( D(self.boards[0].width) / 2)    # half board width
-=======
-        s = math.floor(Decimal(self.boards[0].width) / 2)    # half board width
->>>>>>> 2e3e4e9b
+
+        s = math.floor(D(self.boards[0].width) / 2)    # half board width
         n = int(self.params['Fingers'].v)  # number of cuts
         d = 0  # d is the ideal decrease in finger width for each finger away from center finger
         an = 0
@@ -338,28 +325,16 @@
         if not self.params['Inverted'].v:
             while True:
                 d += -1
-<<<<<<< HEAD
-                a1 = utils.math_round(((2 * S) - (n - 1) * n * d) / D(2 * n - 1))
+                a1 = utils.math_round(((2 * s) - (n - 1) * n * d) / D(2 * n - 1))
                 an = a1 + D(n - 1) * d
-                over = self.boards[0].width - ((a1 + d + an) * (n - 1) + a1)
-=======
-                a1 = utils.math_round(((2 * s) - (n - 1) * n * d) / Decimal(2 * n - 1))
-                an = a1 + Decimal(n - 1) * d
->>>>>>> 2e3e4e9b
                 if (an - d) < min_interior or an < self.min_finger_width:
                     d += 1
                     break
         else:
             while  True:
                 d += 1
-<<<<<<< HEAD
-                a1 = utils.math_round(((2 * S) - (n - 1) * n * d) / D(2 * n - 1))
+                a1 = utils.math_round(((2 * s) - (n - 1) * n * d) / D(2 * n - 1))
                 an = a1 + D(n - 1) * d
-                over =  self.boards[0].width - ((a1 + d + an) * (n - 1) + a1)
-=======
-                a1 = utils.math_round(((2 * s) - (n - 1) * n * d) / Decimal(2 * n - 1))
-                an = a1 + Decimal(n - 1) * d
->>>>>>> 2e3e4e9b
                 if a1 < min_interior:
                     d -= 1
                     break
@@ -383,20 +358,14 @@
         a1 = ( (2 * S) - (n - 1) * n * d ) / (2 * n - 1)
         the next task is to find the best possible d (I love big numbers)
         '''
-<<<<<<< HEAD
-        S = math.floor( D(self.boards[0].width) / 2)    # half board width
-        n = int(self.params['Fingers'].v)  # number of cuts
-        d = int(self.params['Spacing'].v)  # d is the ideal decrease in finger width for each finger away from center finger
-        overhang = self.bit.overhang  # offset from midline to the end of cut
-=======
-        s = math.floor(Decimal(self.boards[0].width) / 2)    # half board width
+        
+        s = math.floor(D(self.boards[0].width) / 2)    # half board width
         # number of cuts
         n = int(self.params['Fingers'].v)
         # d is the ideal decrease in finger width for each finger away from center finger
         d = int(self.params['Spacing'].v)
         # offset from midline to the end of cut
         overhang = self.bit.overhang
->>>>>>> 2e3e4e9b
 
         units = self.bit.units
         min_interior = self.bit.midline + self.dhtot * 2
@@ -405,25 +374,14 @@
         shift = D((self.bit.midline) % 2) / 2   # offset to keep cut senter
 
         # Iterate to get perfect d value
-<<<<<<< HEAD
-        if self.params['Inverted'].v == False :
-            d= -d
-        a1 = math.floor(((2 * S) - (n - 1) * n * d) / D(2 * n - 1))
+        if not self.params['Inverted'].v:
+            d = -d
+        a1 = math.floor(((2 * s) - (n - 1) * n * d) / D(2 * n - 1))
         a1 = D(max(a1, min_interior))
         an = a1 + D(n - 1) * d
-        an = round(an,0)
-        SP = (a1 + d + an) * (n - 1) + a1
-        delta = self.boards[0].width - SP
-=======
-        if not self.params['Inverted'].v:
-            d = -d
-        a1 = math.floor(((2 * s) - (n - 1) * n * d) / Decimal(2 * n - 1))
-        a1 = Decimal(max(a1, min_interior))
-        an = a1 + Decimal(n - 1) * d
         an = round(an, 0)
         sp = (a1 + d + an) * (n - 1) + a1
         delta = self.boards[0].width - sp
->>>>>>> 2e3e4e9b
 
         # compute fingers on one side of the center and the center and store them
         # in increments.  Keep a running total of sizes.
@@ -449,13 +407,8 @@
             print('v-s increments', increments)
 
         # put a cut at the center of the board
-<<<<<<< HEAD
-        xMid = S + shift - D(increments[0] % 2) / 2
+        xMid = s + shift - D(increments[0] % 2) / 2
         neck = D(increments[0]) / 2
-=======
-        xMid = s + shift - Decimal(increments[0] % 2) / 2
-        neck = Decimal(increments[0]) / 2
->>>>>>> 2e3e4e9b
         left = xMid - neck
         right = xMid + neck
         self.labels = [units.transl.tr(self.keys[0]),
